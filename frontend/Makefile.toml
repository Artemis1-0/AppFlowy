--- conflicted
+++ resolved
@@ -23,11 +23,7 @@
 CARGO_MAKE_CRATE_NAME = "dart-ffi"
 LIB_NAME = "dart_ffi"
 CURRENT_APP_VERSION = "0.0.9.1"
-<<<<<<< HEAD
-FEATURES = "flutter"
-=======
 FLUTTER_DESKTOP_FEATURES = "flutter,rev-sqlite"
->>>>>>> 9215f518
 PRODUCT_NAME = "AppFlowy"
 # CRATE_TYPE: https://doc.rust-lang.org/reference/linkage.html
 # If you update the macOS's CRATE_TYPE, don't forget to update the
