[tasks.appflowy]
mac_alias = "appflowy-macos"
windows_alias = "appflowy-windows"
linux_alias = "appflowy-linux"

[tasks.appflowy-macos]
dependencies = ["flowy-sdk-release"]
run_task = { name = ["generate_language_files", "flutter-build", "copy-to-product"] }
script_runner = "@shell"

[tasks.appflowy-windows]
dependencies = ["flowy-sdk-release"]
run_task = { name = ["generate_language_files", "flutter-build", "copy-to-product"] }

[tasks.appflowy-linux]
dependencies = ["flowy-sdk-release"]
run_task = { name = ["generate_language_files", "flutter-build", "copy-to-product", "create-release-archive"] }
script_runner = "@shell"

[tasks.appflowy-dev]
mac_alias = "appflowy-macos-dev"
windows_alias = "appflowy-windows-dev"
linux_alias = "appflowy-linux-dev"

[tasks.appflowy-macos-dev]
dependencies = ["flowy-sdk-dev"]
run_task = { name = ["generate_language_files", "flutter-build", "copy-to-product"] }
script_runner = "@shell"

[tasks.appflowy-windows-dev]
dependencies = ["flowy-sdk-dev"]
run_task = { name = ["generate_language_files", "flutter-build", "copy-to-product"] }

[tasks.appflowy-linux-dev]
dependencies = ["flowy-sdk-dev"]
run_task = { name = ["generate_language_files", "flutter-build", "copy-to-product"] }
script_runner = "@shell"

[tasks.copy-to-product]
mac_alias = "copy-to-product-macos"
windows_alias = "copy-to-product-windows"
linux_alias = "copy-to-product-linux"

[tasks.copy-to-product-macos]
script = [
  """
  product_path=${CARGO_MAKE_WORKSPACE_WORKING_DIRECTORY}/app_flowy/product/${VERSION}
  output_path=${product_path}/${TARGET_OS}/${FLUTTER_OUTPUT_DIR}
  if [ -d "${output_path}" ]; then
    rm -rf ${output_path}/
  fi
  mkdir -p ${output_path}

  product=${PRODUCT_NAME}.${PRODUCT_EXT}
  cp -R ${CARGO_MAKE_WORKSPACE_WORKING_DIRECTORY}/app_flowy/build/${TARGET_OS}/Build/Products/${FLUTTER_OUTPUT_DIR}/${product} \
  ${output_path}/${product}
  """,
]
script_runner = "@shell"

[tasks.copy-to-product-linux]
script = [
  """
  product_path=${CARGO_MAKE_WORKSPACE_WORKING_DIRECTORY}/app_flowy/product/${VERSION}
  output_path=${product_path}/${TARGET_OS}/${FLUTTER_OUTPUT_DIR}
  if [ -d "${output_path}" ]; then
    rm -rf ${output_path}/
  fi
  mkdir -p ${output_path}

  product=${PRODUCT_NAME}
  cp -R ${CARGO_MAKE_WORKSPACE_WORKING_DIRECTORY}/app_flowy/build/${TARGET_OS}/${LINUX_ARCH}/${BUILD_FLAG}/bundle \
  ${output_path}/${product}

  cp ${CARGO_MAKE_WORKSPACE_WORKING_DIRECTORY}/app_flowy/linux/appflowy.desktop.temp ${output_path}/${product}
  cp ${CARGO_MAKE_WORKSPACE_WORKING_DIRECTORY}/app_flowy/assets/images/flowy_logo.svg ${output_path}/${product}
  """,
]
script_runner = "@shell"

[tasks.copy-to-product-windows]
script = [
  """
  product_path= set ${CARGO_MAKE_WORKSPACE_WORKING_DIRECTORY}/app_flowy/product/${VERSION}
  output_path= set ${product_path}/${TARGET_OS}
  if is_path_exists ${output_path}
    rm -r ${output_path}/
  fi
  mkdir ${output_path}

  product= set ${PRODUCT_NAME}
  glob_cp  ${CARGO_MAKE_WORKSPACE_WORKING_DIRECTORY}/app_flowy/build/${TARGET_OS}/runner/${FLUTTER_OUTPUT_DIR}/**/* \
  ${output_path}/${product}
  """,
]
script_runner = "@duckscript"

# The following tasks will create an archive that will be used on the GitHub Releases section
# The archives are created using different compression programs depending on the target OS
# The archive will be composed of all files that are located in the /Release/AppFlowy directory
[tasks.create-release-archive]
mac_alias = "create-release-archive-macos"
windows_alias = "create-release-archive-windows"
linux_alias = "create-release-archive-linux"

[tasks.create-release-archive-linux]
script = [
  "cd ${CARGO_MAKE_WORKSPACE_WORKING_DIRECTORY}/app_flowy/product/${VERSION}/${TARGET_OS}/Release",
  "tar -czf ${PRODUCT_NAME}-${TARGET_OS}-x86.tar.gz *"
]

[tasks.create-release-archive-windows]
script = [
  # TODO
  # "cd ${CARGO_MAKE_WORKSPACE_WORKING_DIRECTORY}/app_flowy/product/${VERSION}/${TARGET_OS}/Release/${PRODUCT_NAME}",
  # "tar -czf ${PRODUCT_NAME}-${TARGET_OS}-x86.tar.gz *"
]

[tasks.create-release-archive-macos]
script = [
  # TODO 
  # "cd ${CARGO_MAKE_WORKSPACE_WORKING_DIRECTORY}/app_flowy/product/${VERSION}/${TARGET_OS}/Release/${PRODUCT_NAME}",
  # "tar -czf ${PRODUCT_NAME}-${TARGET_OS}-x86.tar.gz *"
]

[tasks.flutter-build]
script = [
  """
  cd app_flowy/
  flutter clean
  flutter pub get
  flutter build ${TARGET_OS} --${BUILD_FLAG} --build-name=${VERSION}
  """,
]
script_runner = "@shell"

[tasks.flutter-build.linux]
script = [
  """
  cd app_flowy/
  flutter clean
  flutter pub get
  flutter build ${TARGET_OS} --${BUILD_FLAG}
  """,
]
script_runner = "@shell"

[tasks.flutter-build.windows]
script = [
  """
  cd app_flowy
  exec cmd.exe /c flutter clean
  exec cmd.exe /c flutter pub get
  exec cmd.exe /c flutter build ${TARGET_OS} --${BUILD_FLAG}
  """,
]
script_runner = "@duckscript"

[tasks.freeze_setup]
script = [
  """
  flutter clean
  flutter pub get
  flutter pub run build_runner build --delete-conflicting-outputs
  """,
]
script_runner = "@shell"

[tasks.freeze_watch]
script = [
  """
  flutter pub run build_runner watch
  """,
]
script_runner = "@shell"

[tasks.generate_language_files]
script_runner = "@shell"
script = [
  '''
  cd app_flowy
  flutter clean
  flutter pub get
  flutter pub run easy_localization:generate -S assets/translations/
<<<<<<< HEAD
  flutter pub run easy_localization:generate -f keys -o locale_keys.g.dart -S assets/translations -s en.json
  """,
=======
  flutter pub run easy_localization:generate -f keys -o locale_keys.g.dart -S assets/translations
  '''
>>>>>>> 130923af
]


[tasks.generate_language_files.windows]
script_runner = "@duckscript"
script = [
  '''
  cd app_flowy
  exec cmd.exe /c flutter clean
  exec cmd.exe /c flutter pub get
  exec cmd.exe /c flutter pub run easy_localization:generate -S assets/translations/
  exec cmd.exe /c flutter pub run easy_localization:generate -f keys -o locale_keys.g.dart -S assets/translations
  '''
]

<|MERGE_RESOLUTION|>--- conflicted
+++ resolved
@@ -182,13 +182,8 @@
   flutter clean
   flutter pub get
   flutter pub run easy_localization:generate -S assets/translations/
-<<<<<<< HEAD
   flutter pub run easy_localization:generate -f keys -o locale_keys.g.dart -S assets/translations -s en.json
-  """,
-=======
-  flutter pub run easy_localization:generate -f keys -o locale_keys.g.dart -S assets/translations
-  '''
->>>>>>> 130923af
+  """
 ]
 
 
