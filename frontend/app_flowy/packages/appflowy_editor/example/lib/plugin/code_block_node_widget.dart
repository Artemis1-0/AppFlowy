import 'dart:collection';

import 'package:appflowy_editor/appflowy_editor.dart';
import 'package:flutter/material.dart';
import 'package:highlight/highlight.dart' as highlight;
import 'package:highlight/languages/all.dart';

ShortcutEvent enterInCodeBlock = ShortcutEvent(
  key: 'Enter in code block',
  command: 'enter',
  handler: _enterInCodeBlockHandler,
);

ShortcutEvent ignoreKeysInCodeBlock = ShortcutEvent(
  key: 'White space in code block',
  command: 'space,slash,shift+underscore',
  handler: _ignorekHandler,
);

ShortcutEventHandler _enterInCodeBlockHandler = (editorState, event) {
  final selection = editorState.service.selectionService.currentSelection.value;
  final nodes = editorState.service.selectionService.currentSelectedNodes;
  final codeBlockNode =
      nodes.whereType<TextNode>().where((node) => node.id == 'text/code_block');
  if (codeBlockNode.length != 1 || selection == null) {
    return KeyEventResult.ignored;
  }
  if (selection.isCollapsed) {
    TransactionBuilder(editorState)
      ..insertText(codeBlockNode.first, selection.end.offset, '\n')
      ..commit();
    return KeyEventResult.handled;
  }
  return KeyEventResult.ignored;
};

ShortcutEventHandler _ignorekHandler = (editorState, event) {
  final nodes = editorState.service.selectionService.currentSelectedNodes;
  final codeBlockNodes =
      nodes.whereType<TextNode>().where((node) => node.id == 'text/code_block');
  if (codeBlockNodes.length == 1) {
    return KeyEventResult.skipRemainingHandlers;
  }
  return KeyEventResult.ignored;
};

<<<<<<< HEAD
SelectionMenuItem codeBlockMenuItem = SelectionMenuItem(
  name: 'Code Block',
=======
SelectionMenuItem codeBlockItem = SelectionMenuItem(
  name: () => 'Code Block',
>>>>>>> e67f91b3
  icon: const Icon(Icons.abc),
  keywords: ['code block'],
  handler: (editorState, _, __) {
    final selection =
        editorState.service.selectionService.currentSelection.value;
    final textNodes = editorState.service.selectionService.currentSelectedNodes
        .whereType<TextNode>();
    if (selection == null || textNodes.isEmpty) {
      return;
    }
    if (textNodes.first.toRawString().isEmpty) {
      TransactionBuilder(editorState)
        ..updateNode(textNodes.first, {
          'subtype': 'code_block',
          'theme': 'vs',
          'language': null,
        })
        ..afterSelection = selection
        ..commit();
    } else {
      TransactionBuilder(editorState)
        ..insertNode(
          selection.end.path.next,
          TextNode(
            type: 'text',
            children: LinkedList(),
            attributes: {
              'subtype': 'code_block',
              'theme': 'vs',
              'language': null,
            },
            delta: Delta()..insert('\n'),
          ),
        )
        ..afterSelection = selection
        ..commit();
    }
  },
);

class CodeBlockNodeWidgetBuilder extends NodeWidgetBuilder<TextNode> {
  @override
  Widget build(NodeWidgetContext<TextNode> context) {
    return _CodeBlockNodeWidge(
      key: context.node.key,
      textNode: context.node,
      editorState: context.editorState,
    );
  }

  @override
  NodeValidator<Node> get nodeValidator => (node) {
        return node is TextNode && node.attributes['theme'] is String;
      };
}

class _CodeBlockNodeWidge extends StatefulWidget {
  const _CodeBlockNodeWidge({
    Key? key,
    required this.textNode,
    required this.editorState,
  }) : super(key: key);

  final TextNode textNode;
  final EditorState editorState;

  @override
  State<_CodeBlockNodeWidge> createState() => __CodeBlockNodeWidgeState();
}

class __CodeBlockNodeWidgeState extends State<_CodeBlockNodeWidge>
    with SelectableMixin, DefaultSelectable {
  final _richTextKey = GlobalKey(debugLabel: 'code_block_text');
  final _padding = const EdgeInsets.only(left: 20, top: 20, bottom: 20);
  String? get _language => widget.textNode.attributes['language'] as String?;
  String? _detectLanguage;

  @override
  SelectableMixin<StatefulWidget> get forward =>
      _richTextKey.currentState as SelectableMixin;

  @override
  GlobalKey<State<StatefulWidget>>? get iconKey => null;

  @override
  Offset get baseOffset => super.baseOffset + _padding.topLeft;

  @override
  Widget build(BuildContext context) {
    return Stack(
      children: [
        _buildCodeBlock(context),
        _buildSwitchCodeButton(context),
      ],
    );
  }

  Widget _buildCodeBlock(BuildContext context) {
    final result = highlight.highlight.parse(
      widget.textNode.toRawString(),
      language: _language,
      autoDetection: _language == null,
    );
    _detectLanguage = _language ?? result.language;
    final code = result.nodes;
    final codeTextSpan = _convert(code!);
    return Container(
      decoration: BoxDecoration(
        borderRadius: const BorderRadius.all(Radius.circular(8.0)),
        color: Colors.grey.withOpacity(0.1),
      ),
      padding: _padding,
      width: MediaQuery.of(context).size.width,
      child: FlowyRichText(
        key: _richTextKey,
        textNode: widget.textNode,
        editorState: widget.editorState,
        textSpanDecorator: (textSpan) => TextSpan(
          style: widget.editorState.editorStyle.textStyle.defaultTextStyle,
          children: codeTextSpan,
        ),
      ),
    );
  }

  Widget _buildSwitchCodeButton(BuildContext context) {
    return Positioned(
      top: -5,
      right: 0,
      child: DropdownButton<String>(
        value: _detectLanguage,
        onChanged: (value) {
          TransactionBuilder(widget.editorState)
            ..updateNode(widget.textNode, {
              'language': value,
            })
            ..commit();
        },
        items: allLanguages.keys.map<DropdownMenuItem<String>>((String value) {
          return DropdownMenuItem<String>(
            value: value,
            child: Text(
              value,
              style: const TextStyle(fontSize: 12.0),
            ),
          );
        }).toList(growable: false),
      ),
    );
  }

  // Copy from flutter.highlight package.
  // https://github.com/git-touch/highlight.dart/blob/master/flutter_highlight/lib/flutter_highlight.dart
  List<TextSpan> _convert(List<highlight.Node> nodes) {
    List<TextSpan> spans = [];
    var currentSpans = spans;
    List<List<TextSpan>> stack = [];

    _traverse(highlight.Node node) {
      if (node.value != null) {
        currentSpans.add(node.className == null
            ? TextSpan(text: node.value)
            : TextSpan(
                text: node.value,
                style: _builtInCodeBlockTheme[node.className!]));
      } else if (node.children != null) {
        List<TextSpan> tmp = [];
        currentSpans.add(TextSpan(
            children: tmp, style: _builtInCodeBlockTheme[node.className!]));
        stack.add(currentSpans);
        currentSpans = tmp;

        for (var n in node.children!) {
          _traverse(n);
          if (n == node.children!.last) {
            currentSpans = stack.isEmpty ? spans : stack.removeLast();
          }
        }
      }
    }

    for (var node in nodes) {
      _traverse(node);
    }

    return spans;
  }
}

const _builtInCodeBlockTheme = {
  'root':
      TextStyle(backgroundColor: Color(0xffffffff), color: Color(0xff000000)),
  'comment': TextStyle(color: Color(0xff007400)),
  'quote': TextStyle(color: Color(0xff007400)),
  'tag': TextStyle(color: Color(0xffaa0d91)),
  'attribute': TextStyle(color: Color(0xffaa0d91)),
  'keyword': TextStyle(color: Color(0xffaa0d91)),
  'selector-tag': TextStyle(color: Color(0xffaa0d91)),
  'literal': TextStyle(color: Color(0xffaa0d91)),
  'name': TextStyle(color: Color(0xffaa0d91)),
  'variable': TextStyle(color: Color(0xff3F6E74)),
  'template-variable': TextStyle(color: Color(0xff3F6E74)),
  'code': TextStyle(color: Color(0xffc41a16)),
  'string': TextStyle(color: Color(0xffc41a16)),
  'meta-string': TextStyle(color: Color(0xffc41a16)),
  'regexp': TextStyle(color: Color(0xff0E0EFF)),
  'link': TextStyle(color: Color(0xff0E0EFF)),
  'title': TextStyle(color: Color(0xff1c00cf)),
  'symbol': TextStyle(color: Color(0xff1c00cf)),
  'bullet': TextStyle(color: Color(0xff1c00cf)),
  'number': TextStyle(color: Color(0xff1c00cf)),
  'section': TextStyle(color: Color(0xff643820)),
  'meta': TextStyle(color: Color(0xff643820)),
  'type': TextStyle(color: Color(0xff5c2699)),
  'built_in': TextStyle(color: Color(0xff5c2699)),
  'builtin-name': TextStyle(color: Color(0xff5c2699)),
  'params': TextStyle(color: Color(0xff5c2699)),
  'attr': TextStyle(color: Color(0xff836C28)),
  'subst': TextStyle(color: Color(0xff000000)),
  'formula': TextStyle(
      backgroundColor: Color(0xffeeeeee), fontStyle: FontStyle.italic),
  'addition': TextStyle(backgroundColor: Color(0xffbaeeba)),
  'deletion': TextStyle(backgroundColor: Color(0xffffc8bd)),
  'selector-id': TextStyle(color: Color(0xff9b703f)),
  'selector-class': TextStyle(color: Color(0xff9b703f)),
  'doctag': TextStyle(fontWeight: FontWeight.bold),
  'strong': TextStyle(fontWeight: FontWeight.bold),
  'emphasis': TextStyle(fontStyle: FontStyle.italic),
};<|MERGE_RESOLUTION|>--- conflicted
+++ resolved
@@ -44,13 +44,8 @@
   return KeyEventResult.ignored;
 };
 
-<<<<<<< HEAD
 SelectionMenuItem codeBlockMenuItem = SelectionMenuItem(
-  name: 'Code Block',
-=======
-SelectionMenuItem codeBlockItem = SelectionMenuItem(
   name: () => 'Code Block',
->>>>>>> e67f91b3
   icon: const Icon(Icons.abc),
   keywords: ['code block'],
   handler: (editorState, _, __) {
