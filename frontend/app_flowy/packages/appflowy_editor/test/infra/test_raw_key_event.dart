--- conflicted
+++ resolved
@@ -139,16 +139,14 @@
     if (this == LogicalKeyboardKey.keyZ) {
       return PhysicalKeyboardKey.keyZ;
     }
-<<<<<<< HEAD
     if (this == LogicalKeyboardKey.asterisk) {
       return PhysicalKeyboardKey.digit8;
     }
     if (this == LogicalKeyboardKey.underscore) {
       return PhysicalKeyboardKey.minus;
-=======
+    }
     if (this == LogicalKeyboardKey.tilde) {
       return PhysicalKeyboardKey.backquote;
->>>>>>> 06f1d52c
     }
     throw UnimplementedError();
   }
