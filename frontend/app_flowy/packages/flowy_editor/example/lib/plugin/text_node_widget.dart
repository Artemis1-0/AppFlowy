import 'package:flowy_editor/document/text_delta.dart';
import 'package:flutter/gestures.dart';
import 'package:flutter/material.dart';
import 'package:flowy_editor/flowy_editor.dart';
import 'package:flutter/services.dart';
import 'package:flowy_editor/document/attributes.dart';

class TextNodeBuilder extends NodeWidgetBuilder {
  TextNodeBuilder.create({
    required super.node,
    required super.editorState,
  }) : super.create() {
    nodeValidator = ((node) {
      return node.type == 'text';
    });
  }

  String get content => node.attributes['content'] as String;

  @override
  Widget build(BuildContext buildContext) {
    return _TextNodeWidget(node: node, editorState: editorState);
  }
}

extension on Attributes {
  TextStyle toTextStyle() {
    return TextStyle(
      color: this['color'] != null ? Colors.red : Colors.black,
      fontSize: this['font-size'] != null ? 30 : 15,
    );
  }
}

TextSpan _textInsertToTextSpan(TextInsert textInsert) {
  FontWeight? fontWeight;
  FontStyle? fontStyle;
  TextDecoration? decoration;
  GestureRecognizer? gestureRecognizer;
  Color? color;
  final attributes = textInsert.attributes;
  if (attributes?['bold'] == true) {
    fontWeight = FontWeight.bold;
  }
  if (attributes?['italic'] == true) {
    fontStyle = FontStyle.italic;
  }
  if (attributes?["underline"] == true) {
    decoration = TextDecoration.underline;
  }
  if (attributes?["href"] is String) {
    color = const Color.fromARGB(255, 55, 120, 245);
    decoration = TextDecoration.underline;
    gestureRecognizer = TapGestureRecognizer()
      ..onTap = () {
        // TODO: open the link
      };
  }
  return TextSpan(
      text: textInsert.content,
      style: TextStyle(
        fontWeight: fontWeight,
        fontStyle: fontStyle,
        decoration: decoration,
        color: color,
      ),
      recognizer: gestureRecognizer);
}

extension on TextNode {
  List<TextSpan> toTextSpans() {
    final result = <TextSpan>[];

    for (final op in delta.operations) {
      if (op is TextInsert) {
        result.add(_textInsertToTextSpan(op));
      }
    }

    return result;
  }
}

class _TextNodeWidget extends StatefulWidget {
  final Node node;
  final EditorState editorState;

  const _TextNodeWidget({
    Key? key,
    required this.node,
    required this.editorState,
  }) : super(key: key);

  @override
  State<_TextNodeWidget> createState() => __TextNodeWidgetState();
}

class __TextNodeWidgetState extends State<_TextNodeWidget>
    implements TextInputClient {
  Node get node => widget.node;
  EditorState get editorState => widget.editorState;
  TextEditingValue get textEditingValue => const TextEditingValue();

  TextInputConnection? _textInputConnection;

  @override
  Widget build(BuildContext context) {
<<<<<<< HEAD
    return ChangeNotifierProvider.value(
      value: node,
      builder: (_, __) => Consumer<Node>(
        builder: ((context, value, child) {
          final textNode = value as TextNode;
          return Column(
            crossAxisAlignment: CrossAxisAlignment.start,
            children: [
              SelectableText.rich(
                TextSpan(
                  children: textNode.toTextSpans(),
                ),
                onTap: () {
                  _textInputConnection?.close();
                  _textInputConnection = TextInput.attach(
                    this,
                    const TextInputConfiguration(
                      enableDeltaModel: false,
                      inputType: TextInputType.multiline,
                      textCapitalization: TextCapitalization.sentences,
                    ),
                  );
                  _textInputConnection
                    ?..show()
                    ..setEditingState(textEditingValue);
                },
=======
    return Column(
      crossAxisAlignment: CrossAxisAlignment.start,
      children: [
        SelectableText.rich(
          TextSpan(
            text: content,
            style: node.attributes.toTextStyle(),
          ),
          onTap: () {
            _textInputConnection?.close();
            _textInputConnection = TextInput.attach(
              this,
              const TextInputConfiguration(
                enableDeltaModel: false,
                inputType: TextInputType.multiline,
                textCapitalization: TextCapitalization.sentences,
>>>>>>> 39fe3437
              ),
            );
            _textInputConnection
              ?..show()
              ..setEditingState(textEditingValue);
          },
        ),
        if (node.children.isNotEmpty)
          ...node.children.map(
            (e) => editorState.renderPlugins.buildWidget(
              context: NodeWidgetContext(
                buildContext: context,
                node: e,
                editorState: editorState,
              ),
            ),
          )
      ],
    );
  }

  @override
  void connectionClosed() {
    // TODO: implement connectionClosed
  }

  @override
  // TODO: implement currentAutofillScope
  AutofillScope? get currentAutofillScope => throw UnimplementedError();

  @override
  // TODO: implement currentTextEditingValue
  TextEditingValue? get currentTextEditingValue => textEditingValue;

  @override
  void insertTextPlaceholder(Size size) {
    // TODO: implement insertTextPlaceholder
  }

  @override
  void performAction(TextInputAction action) {
    // TODO: implement performAction
  }

  @override
  void performPrivateCommand(String action, Map<String, dynamic> data) {
    // TODO: implement performPrivateCommand
  }

  @override
  void removeTextPlaceholder() {
    // TODO: implement removeTextPlaceholder
  }

  @override
  void showAutocorrectionPromptRect(int start, int end) {
    // TODO: implement showAutocorrectionPromptRect
  }

  @override
  void showToolbar() {
    // TODO: implement showToolbar
  }

  @override
  void updateEditingValue(TextEditingValue value) {
    debugPrint(value.text);
    editorState.update(node, {'content': value.text});
  }

  @override
  void updateFloatingCursor(RawFloatingCursorPoint point) {
    // TODO: implement updateFloatingCursor
  }
}<|MERGE_RESOLUTION|>--- conflicted
+++ resolved
@@ -97,7 +97,7 @@
 
 class __TextNodeWidgetState extends State<_TextNodeWidget>
     implements TextInputClient {
-  Node get node => widget.node;
+  TextNode get node => widget.node as TextNode;
   EditorState get editorState => widget.editorState;
   TextEditingValue get textEditingValue => const TextEditingValue();
 
@@ -105,41 +105,12 @@
 
   @override
   Widget build(BuildContext context) {
-<<<<<<< HEAD
-    return ChangeNotifierProvider.value(
-      value: node,
-      builder: (_, __) => Consumer<Node>(
-        builder: ((context, value, child) {
-          final textNode = value as TextNode;
-          return Column(
-            crossAxisAlignment: CrossAxisAlignment.start,
-            children: [
-              SelectableText.rich(
-                TextSpan(
-                  children: textNode.toTextSpans(),
-                ),
-                onTap: () {
-                  _textInputConnection?.close();
-                  _textInputConnection = TextInput.attach(
-                    this,
-                    const TextInputConfiguration(
-                      enableDeltaModel: false,
-                      inputType: TextInputType.multiline,
-                      textCapitalization: TextCapitalization.sentences,
-                    ),
-                  );
-                  _textInputConnection
-                    ?..show()
-                    ..setEditingState(textEditingValue);
-                },
-=======
     return Column(
       crossAxisAlignment: CrossAxisAlignment.start,
       children: [
         SelectableText.rich(
           TextSpan(
-            text: content,
-            style: node.attributes.toTextStyle(),
+            children: node.toTextSpans(),
           ),
           onTap: () {
             _textInputConnection?.close();
@@ -149,7 +120,6 @@
                 enableDeltaModel: false,
                 inputType: TextInputType.multiline,
                 textCapitalization: TextCapitalization.sentences,
->>>>>>> 39fe3437
               ),
             );
             _textInputConnection
