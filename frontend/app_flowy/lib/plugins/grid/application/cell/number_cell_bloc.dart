--- conflicted
+++ resolved
@@ -1,8 +1,4 @@
-<<<<<<< HEAD
-import 'package:flowy_sdk/log.dart';
-=======
 import 'package:appflowy_backend/log.dart';
->>>>>>> 9215f518
 import 'package:flutter_bloc/flutter_bloc.dart';
 import 'package:freezed_annotation/freezed_annotation.dart';
 import 'dart:async';
@@ -86,11 +82,7 @@
     required String cellContent,
   }) = _NumberCellState;
 
-<<<<<<< HEAD
-  factory NumberCellState.initial(GridCellController context) {
-=======
   factory NumberCellState.initial(GridTextCellController context) {
->>>>>>> 9215f518
     return NumberCellState(
       cellContent: context.getCellData() ?? "",
     );
