--- conflicted
+++ resolved
@@ -233,12 +233,8 @@
   Widget build(BuildContext context) {
     if (widget.styleConfiguration.hoverStyle != null) {
       return FlowyHover(
-<<<<<<< HEAD
         style: widget.styleConfiguration.hoverStyle,
-=======
-        style: styleConfiguration.hoverStyle,
-        buildWhenOnHover: () => !rowNotifier.isEditing.value,
->>>>>>> e18e0317
+        buildWhenOnHover: () => !widget.rowNotifier.isEditing.value,
         child: Padding(
           padding: widget.styleConfiguration.cardPadding,
           child: Column(
