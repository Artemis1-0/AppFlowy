--- conflicted
+++ resolved
@@ -403,14 +403,9 @@
     required Events initialEvents,
     CalendarEventData<CalendarDayEvent>? editEvent,
     CalendarEventData<CalendarDayEvent>? newEvent,
-<<<<<<< HEAD
-    required List<RowId> deleteEventIds,
     CalendarEventData<CalendarDayEvent>? updateEvent,
+    required List<String> deleteEventIds,
     required Option<CalendarLayoutSettingPB> settings,
-=======
-    required List<String> deleteEventIds,
-    required Option<CalendarLayoutSettingsPB> settings,
->>>>>>> 7aac4bc9
     required DatabaseLoadingState loadingState,
     required Option<FlowyError> noneOrError,
   }) = _CalendarState;
@@ -449,14 +444,9 @@
   final String dateFieldId;
   final String eventId;
 
-<<<<<<< HEAD
-  RowId get eventId => cellId.rowId;
-  CalendarDayEvent({required this.cellId, required this.event});
-=======
   CalendarDayEvent({
     required this.dateFieldId,
     required this.eventId,
     required this.event,
   });
->>>>>>> 7aac4bc9
 }