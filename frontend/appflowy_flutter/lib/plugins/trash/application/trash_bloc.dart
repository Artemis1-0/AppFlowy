import 'package:dartz/dartz.dart';
import 'package:appflowy_backend/log.dart';
import 'package:appflowy_backend/protobuf/flowy-folder2/trash.pb.dart';
import 'package:appflowy_backend/protobuf/flowy-error/errors.pb.dart';
import 'package:flutter_bloc/flutter_bloc.dart';
import 'package:freezed_annotation/freezed_annotation.dart';
import 'package:appflowy/plugins/trash/application/trash_service.dart';
import 'package:appflowy/plugins/trash/application/trash_listener.dart';

part 'trash_bloc.freezed.dart';

class TrashBloc extends Bloc<TrashEvent, TrashState> {
  final TrashService _service;
  final TrashListener _listener;
  TrashBloc()
      : _service = TrashService(),
        _listener = TrashListener(),
        super(TrashState.init()) {
    on<TrashEvent>((event, emit) async {
<<<<<<< HEAD
      await event.map(initial: (e) async {
        _listener.start(trashUpdated: _listenTrashUpdated);
        final result = await _service.readTrash();
        emit(result.fold(
          (object) => state.copyWith(
              objects: object.items, successOrFailure: left(unit)),
          (error) => state.copyWith(successOrFailure: right(error)),
        ));
      }, didReceiveTrash: (e) async {
        emit(state.copyWith(objects: e.trash));
      }, putback: (e) async {
        final result = await _service.putback(e.trashId);
        await _handleResult(result, emit);
      }, delete: (e) async {
        final result = await _service.deleteViews([e.trash.id]);
        await _handleResult(result, emit);
      }, deleteAll: (e) async {
        final result = await _service.deleteAll();
        await _handleResult(result, emit);
      }, restoreAll: (e) async {
        final result = await _service.restoreAll();
        await _handleResult(result, emit);
      });
=======
      await event.map(
        initial: (e) async {
          _listener.start(trashUpdated: _listenTrashUpdated);
          final result = await _service.readTrash();
          emit(
            result.fold(
              (object) => state.copyWith(
                objects: object.items,
                successOrFailure: left(unit),
              ),
              (error) => state.copyWith(successOrFailure: right(error)),
            ),
          );
        },
        didReceiveTrash: (e) async {
          emit(state.copyWith(objects: e.trash));
        },
        putback: (e) async {
          final result = await _service.putback(e.trashId);
          await _handleResult(result, emit);
        },
        delete: (e) async {
          final result =
              await _service.deleteViews([Tuple2(e.trash.id, e.trash.ty)]);
          await _handleResult(result, emit);
        },
        deleteAll: (e) async {
          final result = await _service.deleteAll();
          await _handleResult(result, emit);
        },
        restoreAll: (e) async {
          final result = await _service.restoreAll();
          await _handleResult(result, emit);
        },
      );
>>>>>>> 782d0127
    });
  }

  Future<void> _handleResult(
    Either<dynamic, FlowyError> result,
    Emitter<TrashState> emit,
  ) async {
    emit(
      result.fold(
        (l) => state.copyWith(successOrFailure: left(unit)),
        (error) => state.copyWith(successOrFailure: right(error)),
      ),
    );
  }

  void _listenTrashUpdated(Either<List<TrashPB>, FlowyError> trashOrFailed) {
    trashOrFailed.fold(
      (trash) {
        add(TrashEvent.didReceiveTrash(trash));
      },
      (error) {
        Log.error(error);
      },
    );
  }

  @override
  Future<void> close() async {
    await _listener.close();
    return super.close();
  }
}

@freezed
class TrashEvent with _$TrashEvent {
  const factory TrashEvent.initial() = Initial;
  const factory TrashEvent.didReceiveTrash(List<TrashPB> trash) = ReceiveTrash;
  const factory TrashEvent.putback(String trashId) = Putback;
  const factory TrashEvent.delete(TrashPB trash) = Delete;
  const factory TrashEvent.restoreAll() = RestoreAll;
  const factory TrashEvent.deleteAll() = DeleteAll;
}

@freezed
class TrashState with _$TrashState {
  const factory TrashState({
    required List<TrashPB> objects,
    required Either<Unit, FlowyError> successOrFailure,
  }) = _TrashState;

  factory TrashState.init() => TrashState(
        objects: [],
        successOrFailure: left(unit),
      );
}<|MERGE_RESOLUTION|>--- conflicted
+++ resolved
@@ -17,31 +17,6 @@
         _listener = TrashListener(),
         super(TrashState.init()) {
     on<TrashEvent>((event, emit) async {
-<<<<<<< HEAD
-      await event.map(initial: (e) async {
-        _listener.start(trashUpdated: _listenTrashUpdated);
-        final result = await _service.readTrash();
-        emit(result.fold(
-          (object) => state.copyWith(
-              objects: object.items, successOrFailure: left(unit)),
-          (error) => state.copyWith(successOrFailure: right(error)),
-        ));
-      }, didReceiveTrash: (e) async {
-        emit(state.copyWith(objects: e.trash));
-      }, putback: (e) async {
-        final result = await _service.putback(e.trashId);
-        await _handleResult(result, emit);
-      }, delete: (e) async {
-        final result = await _service.deleteViews([e.trash.id]);
-        await _handleResult(result, emit);
-      }, deleteAll: (e) async {
-        final result = await _service.deleteAll();
-        await _handleResult(result, emit);
-      }, restoreAll: (e) async {
-        final result = await _service.restoreAll();
-        await _handleResult(result, emit);
-      });
-=======
       await event.map(
         initial: (e) async {
           _listener.start(trashUpdated: _listenTrashUpdated);
@@ -64,8 +39,7 @@
           await _handleResult(result, emit);
         },
         delete: (e) async {
-          final result =
-              await _service.deleteViews([Tuple2(e.trash.id, e.trash.ty)]);
+          final result = await _service.deleteViews([e.trash.id]);
           await _handleResult(result, emit);
         },
         deleteAll: (e) async {
@@ -77,7 +51,6 @@
           await _handleResult(result, emit);
         },
       );
->>>>>>> 782d0127
     });
   }
 
