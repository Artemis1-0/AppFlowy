--- conflicted
+++ resolved
@@ -65,17 +65,11 @@
     return FolderEventDeleteView(request).send();
   }
 
-<<<<<<< HEAD
-  Future<Either<ViewPB, FlowyError>> updateApp(
-      {required String appId, String? name}) {
-    var payload = UpdateViewPayloadPB.create()..viewId = appId;
-=======
-  Future<Either<Unit, FlowyError>> updateApp({
+  Future<Either<ViewPB, FlowyError>> updateApp({
     required String appId,
     String? name,
   }) {
-    UpdateAppPayloadPB payload = UpdateAppPayloadPB.create()..appId = appId;
->>>>>>> 782d0127
+    var payload = UpdateViewPayloadPB.create()..viewId = appId;
 
     if (name != null) {
       payload.name = name;
@@ -97,16 +91,10 @@
     return FolderEventMoveItem(payload).send();
   }
 
-<<<<<<< HEAD
   Future<List<Tuple2<ViewPB, List<ViewPB>>>> fetchViews(
-      ViewLayoutPB layoutType) async {
+    ViewLayoutPB layoutType,
+  ) async {
     final result = <Tuple2<ViewPB, List<ViewPB>>>[];
-=======
-  Future<List<Tuple2<AppPB, List<ViewPB>>>> fetchViews(
-    ViewLayoutTypePB layoutType,
-  ) async {
-    final result = <Tuple2<AppPB, List<ViewPB>>>[];
->>>>>>> 782d0127
     return FolderEventReadCurrentWorkspace().send().then((value) async {
       final workspaces = value.getLeftOrNull<WorkspaceSettingPB>();
       if (workspaces != null) {
