import 'package:appflowy/plugins/database_view/grid/application/grid_bloc.dart';
import 'package:appflowy/plugins/database_view/application/database_controller.dart';
import 'package:appflowy_backend/protobuf/flowy-database/setting_entities.pbenum.dart';
import 'package:flutter_test/flutter_test.dart';
import 'package:bloc_test/bloc_test.dart';
import 'util.dart';

void main() {
  late AppFlowyGridTest gridTest;
  setUpAll(() async {
    gridTest = await AppFlowyGridTest.ensureInitialized();
  });

  group('Edit Grid:', () {
    late GridTestContext context;
    setUp(() async {
      context = await gridTest.createTestGrid();
    });
    // The initial number of rows is 3 for each grid.
    blocTest<GridBloc, GridState>(
      "create a row",
      build: () => GridBloc(
        view: context.gridView,
        databaseController: DatabaseController(
          view: context.gridView,
<<<<<<< HEAD
          databaseController: DatabaseController(
            view: context.gridView,
            layoutType: DatabaseLayoutPB.Grid,
          ))
        ..add(const GridEvent.initial()),
=======
          layoutType: LayoutTypePB.Grid,
        ),
      )..add(const GridEvent.initial()),
>>>>>>> 782d0127
      act: (bloc) => bloc.add(const GridEvent.createRow()),
      wait: const Duration(milliseconds: 300),
      verify: (bloc) {
        assert(bloc.state.rowInfos.length == 4);
      },
    );

    blocTest<GridBloc, GridState>(
      "delete the last row",
      build: () => GridBloc(
        view: context.gridView,
        databaseController: DatabaseController(
          view: context.gridView,
<<<<<<< HEAD
          databaseController: DatabaseController(
            view: context.gridView,
            layoutType: DatabaseLayoutPB.Grid,
          ))
        ..add(const GridEvent.initial()),
=======
          layoutType: LayoutTypePB.Grid,
        ),
      )..add(const GridEvent.initial()),
>>>>>>> 782d0127
      act: (bloc) async {
        await gridResponseFuture();
        bloc.add(GridEvent.deleteRow(bloc.state.rowInfos.last));
      },
      wait: const Duration(milliseconds: 300),
      verify: (bloc) {
        assert(
          bloc.state.rowInfos.length == 2,
          "Expected 2, but receive ${bloc.state.rowInfos.length}",
        );
      },
    );
  });
}<|MERGE_RESOLUTION|>--- conflicted
+++ resolved
@@ -23,17 +23,9 @@
         view: context.gridView,
         databaseController: DatabaseController(
           view: context.gridView,
-<<<<<<< HEAD
-          databaseController: DatabaseController(
-            view: context.gridView,
-            layoutType: DatabaseLayoutPB.Grid,
-          ))
-        ..add(const GridEvent.initial()),
-=======
-          layoutType: LayoutTypePB.Grid,
+          layoutType: DatabaseLayoutPB.Grid,
         ),
       )..add(const GridEvent.initial()),
->>>>>>> 782d0127
       act: (bloc) => bloc.add(const GridEvent.createRow()),
       wait: const Duration(milliseconds: 300),
       verify: (bloc) {
@@ -47,17 +39,9 @@
         view: context.gridView,
         databaseController: DatabaseController(
           view: context.gridView,
-<<<<<<< HEAD
-          databaseController: DatabaseController(
-            view: context.gridView,
-            layoutType: DatabaseLayoutPB.Grid,
-          ))
-        ..add(const GridEvent.initial()),
-=======
-          layoutType: LayoutTypePB.Grid,
+          layoutType: DatabaseLayoutPB.Grid,
         ),
       )..add(const GridEvent.initial()),
->>>>>>> 782d0127
       act: (bloc) async {
         await gridResponseFuture();
         bloc.add(GridEvent.deleteRow(bloc.state.rowInfos.last));
