use serde_repr::*;
use thiserror::Error;

use flowy_derive::ProtoBuf_Enum;

#[derive(
  Debug, Default, Clone, PartialEq, Eq, Error, Serialize_repr, Deserialize_repr, ProtoBuf_Enum,
)]
#[repr(u8)]
pub enum ErrorCode {
  #[default]
  #[error("Internal error")]
  Internal = 0,

  #[error("Unauthorized user")]
  UserUnauthorized = 2,

  #[error("Record not found")]
  RecordNotFound = 3,

  #[error("User id is empty")]
  UserIdIsEmpty = 4,

  #[error("Workspace name can not be empty or whitespace")]
  WorkspaceNameInvalid = 5,

  #[error("Workspace id can not be empty or whitespace")]
  WorkspaceIdInvalid = 6,

  #[error("Color style of the App is invalid")]
  AppColorStyleInvalid = 7,

  #[error("Workspace desc is invalid")]
  WorkspaceDescTooLong = 8,

  #[error("Workspace description too long")]
  WorkspaceNameTooLong = 9,

  #[error("App id can not be empty or whitespace")]
  AppIdInvalid = 10,

  #[error("App name can not be empty or whitespace")]
  AppNameInvalid = 11,

  #[error("View name can not be empty or whitespace")]
  ViewNameInvalid = 12,

  #[error("Thumbnail of the view is invalid")]
  ViewThumbnailInvalid = 13,

  #[error("View id can not be empty or whitespace")]
  ViewIdIsInvalid = 14,

  #[error("View desc too long")]
  ViewDescTooLong = 15,

  #[error("View data is invalid")]
  ViewDataInvalid = 16,

  #[error("View name too long")]
  ViewNameTooLong = 17,

  #[error("Email can not be empty or whitespace")]
  EmailIsEmpty = 19,

  #[error("Email format is not valid")]
  EmailFormatInvalid = 20,

  #[error("Email already exists")]
  EmailAlreadyExists = 21,

  #[error("Password can not be empty or whitespace")]
  PasswordIsEmpty = 22,

  #[error("Password format too long")]
  PasswordTooLong = 23,

  #[error("Password contains forbidden characters.")]
  PasswordContainsForbidCharacters = 24,

  #[error(
    "Password should contain a minimum of 6 characters with 1 special 1 letter and 1 numeric"
  )]
  PasswordFormatInvalid = 25,

  #[error("Password not match")]
  PasswordNotMatch = 26,

  #[error("User name is too long")]
  UserNameTooLong = 27,

  #[error("User name contain forbidden characters")]
  UserNameContainForbiddenCharacters = 28,

  #[error("User name can not be empty or whitespace")]
  UserNameIsEmpty = 29,

  #[error("user id is empty or whitespace")]
  UserIdInvalid = 30,

  #[error("User not exist")]
  UserNotExist = 31,

  #[error("Text is too long")]
  TextTooLong = 32,

  #[error("Database id is empty")]
  DatabaseIdIsEmpty = 33,

  #[error("Grid view id is empty")]
  DatabaseViewIdIsEmpty = 34,

  #[error("Grid block id is empty")]
  BlockIdIsEmpty = 35,

  #[error("Row id is empty")]
  RowIdIsEmpty = 36,

  #[error("Select option id is empty")]
  OptionIdIsEmpty = 37,

  #[error("Field id is empty")]
  FieldIdIsEmpty = 38,

  #[error("Field doesn't exist")]
  FieldDoesNotExist = 39,

  #[error("The name of the option should not be empty")]
  SelectOptionNameIsEmpty = 40,

  #[error("Field not exists")]
  FieldNotExists = 41,

  #[error("The operation in this field is invalid")]
  FieldInvalidOperation = 42,

  #[error("Filter id is empty")]
  FilterIdIsEmpty = 43,

  #[error("Field is not exist")]
  FieldRecordNotFound = 44,

  #[error("Field's type-option data should not be empty")]
  TypeOptionDataIsEmpty = 45,

  #[error("Group id is empty")]
  GroupIdIsEmpty = 46,

  #[error("Invalid date time format")]
  InvalidDateTimeFormat = 47,

  #[error("Invalid params")]
  InvalidParams = 49,

  #[error("Serde")]
  Serde = 50,

  #[error("Protobuf serde")]
  ProtobufSerde = 51,

  #[error("Out of bounds")]
  OutOfBounds = 52,

  #[error("Sort id is empty")]
  SortIdIsEmpty = 53,

  #[error("Connect refused")]
  ConnectRefused = 54,

  #[error("Connection timeout")]
  ConnectTimeout = 55,

  #[error("Connection closed")]
  ConnectClose = 56,

  #[error("Connection canceled")]
  ConnectCancel = 57,

  #[error("Sql error")]
  SqlError = 58,

  #[error("Http error")]
  HttpError = 59,

  #[error("The content should not be empty")]
  UnexpectedEmpty = 60,

  #[error("Only the date type can be used in calendar")]
  UnexpectedCalendarFieldType = 61,

  #[error("Document Data Invalid")]
  DocumentDataInvalid = 62,

  #[error("Unsupported auth type")]
  UnsupportedAuthType = 63,

  #[error("Invalid auth configuration")]
  InvalidAuthConfig = 64,

  #[error("Missing auth field")]
  MissingAuthField = 65,

  #[error("Only one application can access the database")]
  MultipleDBInstance = 66,

  #[error("Document id is empty")]
  DocumentIdIsEmpty = 67,

  #[error("Apply actions is empty")]
  ApplyActionsIsEmpty = 68,

  #[error("Connect postgres database failed")]
  PgConnectError = 69,

  #[error("Postgres database error")]
  PgDatabaseError = 70,

  #[error("Postgres transaction error")]
  PgTransactionError = 71,

  #[error("Enable data sync")]
  DataSyncRequired = 72,

  #[error("Conflict")]
  Conflict = 73,

  #[error("Invalid decryption secret")]
  InvalidEncryptSecret = 74,

  #[error("It appears that the collaboration object's data has not been fully synchronized")]
  CollabDataNotSync = 75,

  #[error("It appears that the workspace data has not been fully synchronized")]
  WorkspaceDataNotSync = 76,

  #[error("Excess storage limited")]
  ExcessStorageLimited = 77,

  #[error("Parse url failed")]
  InvalidURL = 78,
<<<<<<< HEAD

  #[error("Require Email Confirmation, Sign in after email confirmation")]
  AwaitingEmailConfirmation = 79,
=======
  #[error("Text id is empty")]
  TextIdIsEmpty = 79,
>>>>>>> f6f80b48
}

impl ErrorCode {
  pub fn value(&self) -> i32 {
    self.clone() as i32
  }
}<|MERGE_RESOLUTION|>--- conflicted
+++ resolved
@@ -238,14 +238,12 @@
 
   #[error("Parse url failed")]
   InvalidURL = 78,
-<<<<<<< HEAD
 
   #[error("Require Email Confirmation, Sign in after email confirmation")]
   AwaitingEmailConfirmation = 79,
-=======
+
   #[error("Text id is empty")]
-  TextIdIsEmpty = 79,
->>>>>>> f6f80b48
+  TextIdIsEmpty = 80,
 }
 
 impl ErrorCode {
