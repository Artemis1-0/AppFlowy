[package]
name = "lib-dispatch"
version = "0.1.0"
edition = "2018"

# See more keys and their definitions at https://doc.rust-lang.org/cargo/reference/manifest.html

[dependencies]
pin-project = "1.0"
futures-core = { version = "0.3", default-features = false }
futures-channel = "0.3.26"
futures.workspace = true
futures-util = "0.3.26"
bytes = {version = "1.4", features = ["serde"]}
<<<<<<< HEAD
tokio = { version = "1.26", features = ["io-util", "time", "sync", "rt", "macros"] }
nanoid = "0.4.0"
thread-id = "4.2.1"
=======
tokio = { workspace = true, features = ["rt", "sync"] }
nanoid = "0.4.0"

>>>>>>> 89370b4a
dyn-clone = "1.0"
derivative = "2.2.0"
serde_json = { workspace = true, optional = true }
serde = { version = "1.0", features = ["derive"], optional = true }
serde_repr = { workspace = true, optional = true }
validator = "0.16.1"
tracing.workspace = true
parking_lot = "0.12"
bincode = { version = "1.3", optional = true}
protobuf = { workspace = true, optional = true }
getrandom = { version = "0.2", optional = true }
wasm-bindgen = { version = "0.2.89", optional = true }

[target.'cfg(not(target_arch = "wasm32"))'.dependencies]
thread-id = "3.3.0"

[dev-dependencies]
<<<<<<< HEAD
=======
tokio = { workspace = true, features = ["rt"] }
>>>>>>> 89370b4a
futures-util = "0.3.26"

[features]
default = ["use_protobuf"]
use_serde = ["bincode", "serde_json", "serde", "serde_repr"]
use_protobuf= ["protobuf"]
wasm_build = ["getrandom/js", "wasm-bindgen"]


[lib]
crate-type = ["cdylib", "rlib"]<|MERGE_RESOLUTION|>--- conflicted
+++ resolved
@@ -12,15 +12,9 @@
 futures.workspace = true
 futures-util = "0.3.26"
 bytes = {version = "1.4", features = ["serde"]}
-<<<<<<< HEAD
-tokio = { version = "1.26", features = ["io-util", "time", "sync", "rt", "macros"] }
-nanoid = "0.4.0"
-thread-id = "4.2.1"
-=======
 tokio = { workspace = true, features = ["rt", "sync"] }
 nanoid = "0.4.0"
 
->>>>>>> 89370b4a
 dyn-clone = "1.0"
 derivative = "2.2.0"
 serde_json = { workspace = true, optional = true }
@@ -38,10 +32,7 @@
 thread-id = "3.3.0"
 
 [dev-dependencies]
-<<<<<<< HEAD
-=======
 tokio = { workspace = true, features = ["rt"] }
->>>>>>> 89370b4a
 futures-util = "0.3.26"
 
 [features]
