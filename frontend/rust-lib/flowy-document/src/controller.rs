<<<<<<< HEAD
use crate::{
    context::DocumentUser,
    core::{
        edit::ClientDocumentEditor,
        revision::{DocumentRevisionCache, DocumentRevisionManager, RevisionServer},
        DocumentWSReceivers, DocumentWebSocket, WSStateReceiver,
    },
    errors::FlowyError,
    server::Server,
};
=======
use crate::{core::ClientDocumentEditor, errors::FlowyError, DocumentCloudService};
use async_trait::async_trait;
>>>>>>> 24c1817c
use bytes::Bytes;
use dashmap::DashMap;
use flowy_collaboration::entities::{
    document_info::{DocumentDelta, DocumentId},
    revision::{md5, RepeatedRevision, Revision},
    ws_data::ServerRevisionWSData,
};
use flowy_database::ConnectionPool;
use flowy_error::FlowyResult;
use flowy_sync::{RevisionCache, RevisionCloudService, RevisionManager, RevisionWebSocket};
use lib_infra::future::FutureResult;
use lib_ws::WSConnectState;
use std::{convert::TryInto, sync::Arc};

pub trait DocumentUser: Send + Sync {
    fn user_dir(&self) -> Result<String, FlowyError>;
    fn user_id(&self) -> Result<String, FlowyError>;
    fn token(&self) -> Result<String, FlowyError>;
    fn db_pool(&self) -> Result<Arc<ConnectionPool>, FlowyError>;
}

#[async_trait]
pub(crate) trait DocumentWSReceiver: Send + Sync {
    async fn receive_ws_data(&self, data: ServerRevisionWSData) -> Result<(), FlowyError>;
    fn connect_state_changed(&self, state: WSConnectState);
}
type WebSocketDataReceivers = Arc<DashMap<String, Arc<dyn DocumentWSReceiver>>>;
pub struct FlowyDocumentManager {
    cloud_service: Arc<dyn DocumentCloudService>,
    ws_receivers: WebSocketDataReceivers,
    web_socket: Arc<dyn RevisionWebSocket>,
    open_cache: Arc<OpenDocCache>,
    user: Arc<dyn DocumentUser>,
}

impl FlowyDocumentManager {
    pub fn new(
        cloud_service: Arc<dyn DocumentCloudService>,
        user: Arc<dyn DocumentUser>,
        web_socket: Arc<dyn RevisionWebSocket>,
    ) -> Self {
        let ws_receivers = Arc::new(DashMap::new());
        let open_cache = Arc::new(OpenDocCache::new());
        Self {
            cloud_service,
            ws_receivers,
            web_socket,
            open_cache,
            user,
        }
    }

    pub fn init(&self) -> FlowyResult<()> {
        listen_ws_state_changed(self.web_socket.clone(), self.ws_receivers.clone());

        Ok(())
    }

    #[tracing::instrument(level = "debug", skip(self, doc_id), fields(doc_id), err)]
    pub async fn open_document<T: AsRef<str>>(&self, doc_id: T) -> Result<Arc<ClientDocumentEditor>, FlowyError> {
        let doc_id = doc_id.as_ref();
        tracing::Span::current().record("doc_id", &doc_id);
        self.get_editor(doc_id).await
    }

    #[tracing::instrument(level = "trace", skip(self, doc_id), fields(doc_id), err)]
    pub fn close_document<T: AsRef<str>>(&self, doc_id: T) -> Result<(), FlowyError> {
        let doc_id = doc_id.as_ref();
        tracing::Span::current().record("doc_id", &doc_id);
        self.open_cache.remove(doc_id);
        self.remove_ws_receiver(doc_id);
        Ok(())
    }

    #[tracing::instrument(level = "debug", skip(self, doc_id), fields(doc_id), err)]
    pub fn delete<T: AsRef<str>>(&self, doc_id: T) -> Result<(), FlowyError> {
        let doc_id = doc_id.as_ref();
        tracing::Span::current().record("doc_id", &doc_id);
        self.open_cache.remove(doc_id);
        self.remove_ws_receiver(doc_id);
        Ok(())
    }

    #[tracing::instrument(level = "debug", skip(self, delta), fields(doc_id = %delta.doc_id), err)]
    pub async fn receive_local_delta(&self, delta: DocumentDelta) -> Result<DocumentDelta, FlowyError> {
        let editor = self.get_editor(&delta.doc_id).await?;
        let _ = editor.compose_local_delta(Bytes::from(delta.delta_json)).await?;
        let document_json = editor.document_json().await?;
        Ok(DocumentDelta {
            doc_id: delta.doc_id.clone(),
            delta_json: document_json,
        })
    }

    pub async fn save_document<T: AsRef<str>>(&self, doc_id: T, revisions: RepeatedRevision) -> FlowyResult<()> {
        let doc_id = doc_id.as_ref().to_owned();
        let db_pool = self.user.db_pool()?;
        let rev_manager = self.make_rev_manager(&doc_id, db_pool)?;
        let _ = rev_manager.reset_object(revisions).await?;
        Ok(())
    }

    pub async fn did_receive_ws_data(&self, data: Bytes) {
        let result: Result<ServerRevisionWSData, protobuf::ProtobufError> = data.try_into();
        match result {
            Ok(data) => match self.ws_receivers.get(&data.object_id) {
                None => tracing::error!("Can't find any source handler for {:?}-{:?}", data.object_id, data.ty),
                Some(handler) => match handler.receive_ws_data(data).await {
                    Ok(_) => {},
                    Err(e) => tracing::error!("{}", e),
                },
            },
            Err(e) => {
                tracing::error!("Document ws data parser failed: {:?}", e);
            },
        }
    }

    pub async fn ws_connect_state_changed(&self, state: &WSConnectState) {
        for receiver in self.ws_receivers.iter() {
            receiver.value().connect_state_changed(state.clone());
        }
    }
}

impl FlowyDocumentManager {
    async fn get_editor(&self, doc_id: &str) -> FlowyResult<Arc<ClientDocumentEditor>> {
        match self.open_cache.get(doc_id) {
            None => {
                let db_pool = self.user.db_pool()?;
                self.make_editor(doc_id, db_pool).await
            }
            Some(editor) => Ok(editor),
        }
    }

    async fn make_editor(
        &self,
        doc_id: &str,
        pool: Arc<ConnectionPool>,
    ) -> Result<Arc<ClientDocumentEditor>, FlowyError> {
        let user = self.user.clone();
        let token = self.user.token()?;
        let rev_manager = self.make_rev_manager(doc_id, pool.clone())?;
        let server = Arc::new(DocumentRevisionCloudServiceImpl {
            token,
            server: self.cloud_service.clone(),
        });
<<<<<<< HEAD
        let doc_editor = ClientDocumentEditor::new(doc_id, user, rev_manager, self.ws_sender.clone(), server).await?;
        self.ws_receivers.add(doc_id, doc_editor.ws_handler());
        self.open_cache.insert(doc_id, &doc_editor);
=======
        let doc_editor = ClientDocumentEditor::new(doc_id, user, rev_manager, self.web_socket.clone(), server).await?;
        self.add_ws_receiver(doc_id, doc_editor.ws_handler());
        self.open_cache.insert(&doc_id, &doc_editor);
>>>>>>> 24c1817c
        Ok(doc_editor)
    }

    fn make_rev_manager(&self, doc_id: &str, pool: Arc<ConnectionPool>) -> Result<RevisionManager, FlowyError> {
        let user_id = self.user.user_id()?;
        let cache = Arc::new(RevisionCache::new(&user_id, doc_id, pool));
        Ok(RevisionManager::new(&user_id, doc_id, cache))
    }

    fn add_ws_receiver(&self, object_id: &str, receiver: Arc<dyn DocumentWSReceiver>) {
        if self.ws_receivers.contains_key(object_id) {
            log::error!("Duplicate handler registered for {:?}", object_id);
        }
        self.ws_receivers.insert(object_id.to_string(), receiver);
    }

    fn remove_ws_receiver(&self, id: &str) { self.ws_receivers.remove(id); }
}

struct DocumentRevisionCloudServiceImpl {
    token: String,
    server: Arc<dyn DocumentCloudService>,
}

impl RevisionCloudService for DocumentRevisionCloudServiceImpl {
    #[tracing::instrument(level = "trace", skip(self))]
    fn fetch_object(&self, user_id: &str, doc_id: &str) -> FutureResult<Vec<Revision>, FlowyError> {
        let params = DocumentId {
            doc_id: doc_id.to_string(),
        };
        let server = self.server.clone();
        let token = self.token.clone();
        let user_id = user_id.to_string();

        FutureResult::new(async move {
            match server.read_document(&token, params).await? {
                None => Err(FlowyError::record_not_found().context("Remote doesn't have this document")),
                Some(doc) => {
                    let delta_data = Bytes::from(doc.text.clone());
                    let doc_md5 = md5(&delta_data);
                    let revision =
                        Revision::new(&doc.doc_id, doc.base_rev_id, doc.rev_id, delta_data, &user_id, doc_md5);
                    Ok(vec![revision])
                },
            }
        })
    }
}

pub struct OpenDocCache {
    inner: DashMap<String, Arc<ClientDocumentEditor>>,
}

impl OpenDocCache {
    fn new() -> Self {
        Self { inner: DashMap::new() }
    }

    pub(crate) fn insert(&self, doc_id: &str, doc: &Arc<ClientDocumentEditor>) {
        if self.inner.contains_key(doc_id) {
            log::warn!("Doc:{} already exists in cache", doc_id);
        }
        self.inner.insert(doc_id.to_string(), doc.clone());
    }

    pub(crate) fn contains(&self, doc_id: &str) -> bool {
        self.inner.get(doc_id).is_some()
    }

    pub(crate) fn get(&self, doc_id: &str) -> Option<Arc<ClientDocumentEditor>> {
        if !self.contains(doc_id) {
            return None;
        }
        let opened_doc = self.inner.get(doc_id).unwrap();
        Some(opened_doc.clone())
    }

    pub(crate) fn remove(&self, id: &str) {
        let doc_id = id.to_string();
        if let Some(editor) = self.get(id) {
            editor.stop()
        }
        self.inner.remove(&doc_id);
    }
}

#[tracing::instrument(level = "trace", skip(web_socket, receivers))]
fn listen_ws_state_changed(web_socket: Arc<dyn RevisionWebSocket>, receivers: WebSocketDataReceivers) {
    tokio::spawn(async move {
        let mut notify = web_socket.subscribe_state_changed().await;
        while let Ok(state) = notify.recv().await {
            for receiver in receivers.iter() {
                receiver.value().connect_state_changed(state.clone());
            }
        }
    });
}<|MERGE_RESOLUTION|>--- conflicted
+++ resolved
@@ -1,18 +1,5 @@
-<<<<<<< HEAD
-use crate::{
-    context::DocumentUser,
-    core::{
-        edit::ClientDocumentEditor,
-        revision::{DocumentRevisionCache, DocumentRevisionManager, RevisionServer},
-        DocumentWSReceivers, DocumentWebSocket, WSStateReceiver,
-    },
-    errors::FlowyError,
-    server::Server,
-};
-=======
 use crate::{core::ClientDocumentEditor, errors::FlowyError, DocumentCloudService};
 use async_trait::async_trait;
->>>>>>> 24c1817c
 use bytes::Bytes;
 use dashmap::DashMap;
 use flowy_collaboration::entities::{
@@ -143,8 +130,8 @@
         match self.open_cache.get(doc_id) {
             None => {
                 let db_pool = self.user.db_pool()?;
-                self.make_editor(doc_id, db_pool).await
-            }
+                self.make_editor(&doc_id, db_pool).await
+            },
             Some(editor) => Ok(editor),
         }
     }
@@ -161,15 +148,9 @@
             token,
             server: self.cloud_service.clone(),
         });
-<<<<<<< HEAD
-        let doc_editor = ClientDocumentEditor::new(doc_id, user, rev_manager, self.ws_sender.clone(), server).await?;
-        self.ws_receivers.add(doc_id, doc_editor.ws_handler());
-        self.open_cache.insert(doc_id, &doc_editor);
-=======
         let doc_editor = ClientDocumentEditor::new(doc_id, user, rev_manager, self.web_socket.clone(), server).await?;
         self.add_ws_receiver(doc_id, doc_editor.ws_handler());
         self.open_cache.insert(&doc_id, &doc_editor);
->>>>>>> 24c1817c
         Ok(doc_editor)
     }
 
@@ -224,9 +205,7 @@
 }
 
 impl OpenDocCache {
-    fn new() -> Self {
-        Self { inner: DashMap::new() }
-    }
+    fn new() -> Self { Self { inner: DashMap::new() } }
 
     pub(crate) fn insert(&self, doc_id: &str, doc: &Arc<ClientDocumentEditor>) {
         if self.inner.contains_key(doc_id) {
@@ -235,12 +214,10 @@
         self.inner.insert(doc_id.to_string(), doc.clone());
     }
 
-    pub(crate) fn contains(&self, doc_id: &str) -> bool {
-        self.inner.get(doc_id).is_some()
-    }
+    pub(crate) fn contains(&self, doc_id: &str) -> bool { self.inner.get(doc_id).is_some() }
 
     pub(crate) fn get(&self, doc_id: &str) -> Option<Arc<ClientDocumentEditor>> {
-        if !self.contains(doc_id) {
+        if !self.contains(&doc_id) {
             return None;
         }
         let opened_doc = self.inner.get(doc_id).unwrap();
