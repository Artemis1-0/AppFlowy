use crate::dart_notification::{send_dart_notification, GridNotification};
use crate::entities::CellIdentifier;
use crate::entities::*;
use crate::manager::{GridTaskSchedulerRwLock, GridUser};
use crate::services::block_manager::GridBlockManager;
use crate::services::cell::{apply_cell_data_changeset, decode_any_cell_data, CellBytes};
use crate::services::field::{default_type_option_builder_from_type, type_option_builder_from_bytes, FieldBuilder};
use crate::services::filter::{GridFilterChangeset, GridFilterService};
use crate::services::persistence::block_index::BlockIndexCache;
use crate::services::row::{
    make_grid_blocks, make_row_from_row_rev, make_rows_from_row_revs, GridBlockSnapshot, RowRevisionBuilder,
};
use crate::services::setting::make_grid_setting;
use bytes::Bytes;
use flowy_error::{ErrorCode, FlowyError, FlowyResult};
use flowy_grid_data_model::revision::*;
use flowy_revision::{RevisionCloudService, RevisionCompactor, RevisionManager, RevisionObjectBuilder};
use flowy_sync::client_grid::{GridChangeset, GridRevisionPad, JsonDeserializer};
use flowy_sync::entities::grid::{FieldChangesetParams, GridSettingChangesetParams};
use flowy_sync::entities::revision::Revision;
use flowy_sync::errors::CollaborateResult;
use flowy_sync::util::make_delta_from_revisions;
use lib_infra::future::FutureResult;
use lib_ot::core::PlainTextAttributes;
use std::collections::HashMap;
use std::sync::Arc;
use tokio::sync::RwLock;

pub struct GridRevisionEditor {
    pub(crate) grid_id: String,
    user: Arc<dyn GridUser>,
    grid_pad: Arc<RwLock<GridRevisionPad>>,
    rev_manager: Arc<RevisionManager>,
    block_manager: Arc<GridBlockManager>,
    #[allow(dead_code)]
    pub(crate) filter_service: Arc<GridFilterService>,
}

impl Drop for GridRevisionEditor {
    fn drop(&mut self) {
        tracing::trace!("Drop GridRevisionEditor");
    }
}

impl GridRevisionEditor {
    pub async fn new(
        grid_id: &str,
        user: Arc<dyn GridUser>,
        mut rev_manager: RevisionManager,
        persistence: Arc<BlockIndexCache>,
        task_scheduler: GridTaskSchedulerRwLock,
    ) -> FlowyResult<Arc<Self>> {
        let token = user.token()?;
        let cloud = Arc::new(GridRevisionCloudService { token });
        let grid_pad = rev_manager.load::<GridPadBuilder>(Some(cloud)).await?;
        let rev_manager = Arc::new(rev_manager);
        let grid_pad = Arc::new(RwLock::new(grid_pad));
        let block_meta_revs = grid_pad.read().await.get_block_meta_revs();
        let block_manager = Arc::new(GridBlockManager::new(grid_id, &user, block_meta_revs, persistence).await?);
        let filter_service =
            Arc::new(GridFilterService::new(grid_pad.clone(), block_manager.clone(), task_scheduler.clone()).await);
        let editor = Arc::new(Self {
            grid_id: grid_id.to_owned(),
            user,
            grid_pad,
            rev_manager,
            block_manager,
            filter_service,
        });

        Ok(editor)
    }

    pub async fn insert_field(&self, params: InsertFieldParams) -> FlowyResult<()> {
        let InsertFieldParams {
            field,
            type_option_data,
            start_field_id,
            grid_id,
        } = params;
        let field_id = field.id.clone();
        if self.contain_field(&field_id).await {
            let _ = self
                .modify(|grid| {
                    let deserializer = TypeOptionJsonDeserializer(field.field_type.clone());
                    let changeset = FieldChangesetParams {
                        field_id: field.id,
                        grid_id,
                        name: Some(field.name),
                        desc: Some(field.desc),
                        field_type: Some(field.field_type.into()),
                        frozen: Some(field.frozen),
                        visibility: Some(field.visibility),
                        width: Some(field.width),
                        type_option_data: Some(type_option_data),
                    };
                    Ok(grid.update_field_rev(changeset, deserializer)?)
                })
                .await?;
            let _ = self.notify_did_update_grid_field(&field_id).await?;
        } else {
            let _ = self
                .modify(|grid| {
                    let builder = type_option_builder_from_bytes(type_option_data, &field.field_type);
                    let field_rev = FieldBuilder::from_field(field, builder).build();

                    Ok(grid.create_field_rev(field_rev, start_field_id)?)
                })
                .await?;
            let _ = self.notify_did_insert_grid_field(&field_id).await?;
        }

        Ok(())
    }

    pub async fn update_field_type_option(
        &self,
        grid_id: &str,
        field_id: &str,
        type_option_data: Vec<u8>,
    ) -> FlowyResult<()> {
        let result = self.get_field_rev(field_id).await;
        if result.is_none() {
            tracing::warn!("Can't find the field with id: {}", field_id);
            return Ok(());
        }
        let field_rev = result.unwrap();
        let _ = self
            .modify(|grid| {
                let field_type = field_rev.field_type_rev.into();
                let deserializer = TypeOptionJsonDeserializer(field_type);
                let changeset = FieldChangesetParams {
                    field_id: field_id.to_owned(),
                    grid_id: grid_id.to_owned(),
                    type_option_data: Some(type_option_data),
                    ..Default::default()
                };
                Ok(grid.update_field_rev(changeset, deserializer)?)
            })
            .await?;
        let _ = self.notify_did_update_grid_field(field_id).await?;
        Ok(())
    }

    pub async fn next_field_rev(&self, field_type: &FieldType) -> FlowyResult<FieldRevision> {
        let name = format!("Property {}", self.grid_pad.read().await.fields().len() + 1);
        let field_rev = FieldBuilder::from_field_type(field_type).name(&name).build();
        Ok(field_rev)
    }

    pub async fn create_next_field_rev(&self, field_type: &FieldType) -> FlowyResult<FieldRevision> {
        let field_rev = self.next_field_rev(field_type).await?;
        let _ = self
            .modify(|grid| Ok(grid.create_field_rev(field_rev.clone(), None)?))
            .await?;
        let _ = self.notify_did_insert_grid_field(&field_rev.id).await?;

        Ok(field_rev)
    }

    pub async fn contain_field(&self, field_id: &str) -> bool {
        self.grid_pad.read().await.contain_field(field_id)
    }

    pub async fn update_field(&self, params: FieldChangesetParams) -> FlowyResult<()> {
        let field_id = params.field_id.clone();
        let json_deserializer = match self.grid_pad.read().await.get_field_rev(params.field_id.as_str()) {
            None => return Err(ErrorCode::FieldDoesNotExist.into()),
            Some((_, field_rev)) => TypeOptionJsonDeserializer(field_rev.field_type_rev.into()),
        };

        let _ = self
            .modify(|grid| Ok(grid.update_field_rev(params, json_deserializer)?))
            .await?;

        let _ = self.notify_did_update_grid_field(&field_id).await?;
        Ok(())
    }

    pub async fn replace_field(&self, field_rev: Arc<FieldRevision>) -> FlowyResult<()> {
        let field_id = field_rev.id.clone();
        let _ = self
            .modify(|grid_pad| Ok(grid_pad.replace_field_rev(field_rev)?))
            .await?;
        let _ = self.notify_did_update_grid_field(&field_id).await?;
        Ok(())
    }

    pub async fn delete_field(&self, field_id: &str) -> FlowyResult<()> {
        let _ = self.modify(|grid_pad| Ok(grid_pad.delete_field_rev(field_id)?)).await?;
        let field_order = GridField::from(field_id);
        let notified_changeset = GridFieldChangeset::delete(&self.grid_id, vec![field_order]);
        let _ = self.notify_did_update_grid(notified_changeset).await?;
        Ok(())
    }

    pub async fn switch_to_field_type(&self, field_id: &str, field_type: &FieldType) -> FlowyResult<()> {
        // let block_ids = self
        //     .get_block_metas()
        //     .await?
        //     .into_iter()
        //     .map(|block_meta| block_meta.block_id)
        //     .collect();
        // let cell_revs = self
        //     .block_meta_manager
        //     .get_cell_revs(block_ids, field_id, None)
        //     .await?;

        let type_option_json_builder = |field_type: &FieldTypeRevision| -> String {
            let field_type: FieldType = field_type.into();
            return default_type_option_builder_from_type(&field_type).entry().json_str();
        };

        let _ = self
            .modify(|grid| Ok(grid.switch_to_field(field_id, field_type.clone(), type_option_json_builder)?))
            .await?;

        let _ = self.notify_did_update_grid_field(field_id).await?;

        Ok(())
    }

    pub async fn duplicate_field(&self, field_id: &str) -> FlowyResult<()> {
        let duplicated_field_id = gen_field_id();
        let _ = self
            .modify(|grid| Ok(grid.duplicate_field_rev(field_id, &duplicated_field_id)?))
            .await?;

        let _ = self.notify_did_insert_grid_field(&duplicated_field_id).await?;
        Ok(())
    }

    pub async fn get_field_rev(&self, field_id: &str) -> Option<Arc<FieldRevision>> {
        let field_rev = self.grid_pad.read().await.get_field_rev(field_id)?.1.clone();
        Some(field_rev)
    }

    pub async fn get_field_revs(&self, field_ids: Option<Vec<String>>) -> FlowyResult<Vec<Arc<FieldRevision>>> {
        if field_ids.is_none() {
            let field_revs = self.grid_pad.read().await.get_field_revs(None)?;
            return Ok(field_revs);
        }

        let field_ids = field_ids.unwrap_or_default();
        let expected_len = field_ids.len();
        let field_revs = self.grid_pad.read().await.get_field_revs(Some(field_ids))?;
        if expected_len != 0 && field_revs.len() != expected_len {
            tracing::error!(
                "This is a bug. The len of the field_revs should equal to {}",
                expected_len
            );
            debug_assert!(field_revs.len() == expected_len);
        }
        Ok(field_revs)
    }

    pub async fn create_block(&self, block_meta_rev: GridBlockMetaRevision) -> FlowyResult<()> {
        let _ = self
            .modify(|grid_pad| Ok(grid_pad.create_block_meta_rev(block_meta_rev)?))
            .await?;
        Ok(())
    }

    pub async fn update_block(&self, changeset: GridBlockMetaRevisionChangeset) -> FlowyResult<()> {
        let _ = self
            .modify(|grid_pad| Ok(grid_pad.update_block_rev(changeset)?))
            .await?;
        Ok(())
    }

    pub async fn create_row(&self, start_row_id: Option<String>) -> FlowyResult<Row> {
        let field_revs = self.grid_pad.read().await.get_field_revs(None)?;
        let block_id = self.block_id().await?;

        // insert empty row below the row whose id is upper_row_id
<<<<<<< HEAD
        let row_rev_ctx = CreateRowRevisionBuilder::new(&field_revs).build();
        let row_rev = make_row_rev_from_context(&block_id, row_rev_ctx);
        let row_order = Row::from(&row_rev);
=======
        let row_rev = RowRevisionBuilder::new(&field_revs).build(&block_id);
        let row_order = RowInfo::from(&row_rev);
>>>>>>> 70100cdd

        // insert the row
        let row_count = self.block_manager.create_row(&block_id, row_rev, start_row_id).await?;

        // update block row count
        let changeset = GridBlockMetaRevisionChangeset::from_row_count(&block_id, row_count);
        let _ = self.update_block(changeset).await?;
        Ok(row_order)
    }

<<<<<<< HEAD
    pub async fn insert_rows(&self, contexts: Vec<CreateRowRevisionPayload>) -> FlowyResult<Vec<Row>> {
        let block_id = self.block_id().await?;
        let mut rows_by_block_id: HashMap<String, Vec<RowRevision>> = HashMap::new();
        let mut row_orders = vec![];
        for ctx in contexts {
            let row_rev = make_row_rev_from_context(&block_id, ctx);
            row_orders.push(Row::from(&row_rev));
=======
    pub async fn insert_rows(&self, row_revs: Vec<RowRevision>) -> FlowyResult<Vec<RowInfo>> {
        let block_id = self.block_id().await?;
        let mut rows_by_block_id: HashMap<String, Vec<RowRevision>> = HashMap::new();
        let mut row_orders = vec![];
        for row_rev in row_revs {
            row_orders.push(RowInfo::from(&row_rev));
>>>>>>> 70100cdd
            rows_by_block_id
                .entry(block_id.clone())
                .or_insert_with(Vec::new)
                .push(row_rev);
        }
        let changesets = self.block_manager.insert_row(rows_by_block_id).await?;
        for changeset in changesets {
            let _ = self.update_block(changeset).await?;
        }
        Ok(row_orders)
    }

    pub async fn update_row(&self, changeset: RowMetaChangeset) -> FlowyResult<()> {
        self.block_manager.update_row(changeset, make_row_from_row_rev).await
    }

    pub async fn get_rows(&self, block_id: &str) -> FlowyResult<RepeatedRow> {
        let block_ids = vec![block_id.to_owned()];
        let mut grid_block_snapshot = self.grid_block_snapshots(Some(block_ids)).await?;

        // For the moment, we only support one block.
        // We can save the rows into multiple blocks and load them asynchronously in the future.
        debug_assert_eq!(grid_block_snapshot.len(), 1);
        if grid_block_snapshot.len() == 1 {
            let snapshot = grid_block_snapshot.pop().unwrap();
            let rows = make_rows_from_row_revs(&snapshot.row_revs);
            Ok(rows.into())
        } else {
            Ok(vec![].into())
        }
    }

    pub async fn get_row_rev(&self, row_id: &str) -> FlowyResult<Option<Arc<RowRevision>>> {
        match self.block_manager.get_row_rev(row_id).await? {
            None => Ok(None),
            Some(row_rev) => Ok(Some(row_rev)),
        }
    }

    pub async fn delete_row(&self, row_id: &str) -> FlowyResult<()> {
        let _ = self.block_manager.delete_row(row_id).await?;
        Ok(())
    }

    pub async fn duplicate_row(&self, _row_id: &str) -> FlowyResult<()> {
        Ok(())
    }

    pub async fn get_cell(&self, params: &CellIdentifier) -> Option<Cell> {
        let cell_bytes = self.get_cell_bytes(params).await?;
        Some(Cell::new(&params.field_id, cell_bytes.to_vec()))
    }

    pub async fn get_cell_bytes(&self, params: &CellIdentifier) -> Option<CellBytes> {
        let field_rev = self.get_field_rev(&params.field_id).await?;
        let row_rev = self.block_manager.get_row_rev(&params.row_id).await.ok()??;

        let cell_rev = row_rev.cells.get(&params.field_id)?.clone();
        Some(decode_any_cell_data(cell_rev.data, &field_rev))
    }

    pub async fn get_cell_rev(&self, row_id: &str, field_id: &str) -> FlowyResult<Option<CellRevision>> {
        let row_rev = self.block_manager.get_row_rev(row_id).await?;
        match row_rev {
            None => Ok(None),
            Some(row_rev) => {
                let cell_rev = row_rev.cells.get(field_id).cloned();
                Ok(cell_rev)
            }
        }
    }

    #[tracing::instrument(level = "trace", skip_all, err)]
    pub async fn update_cell(&self, cell_changeset: CellChangeset) -> FlowyResult<()> {
        if cell_changeset.content.as_ref().is_none() {
            return Ok(());
        }

        let CellChangeset {
            grid_id,
            row_id,
            field_id,
            mut content,
        } = cell_changeset;

        match self.grid_pad.read().await.get_field_rev(&field_id) {
            None => {
                let msg = format!("Field not found with id: {}", &field_id);
                Err(FlowyError::internal().context(msg))
            }
            Some((_, field_rev)) => {
                tracing::trace!("field changeset: id:{} / value:{:?}", &field_id, content);

                let cell_rev = self.get_cell_rev(&row_id, &field_id).await?;
                // Update the changeset.data property with the return value.
                content = Some(apply_cell_data_changeset(content.unwrap(), cell_rev, field_rev)?);
                let cell_changeset = CellChangeset {
                    grid_id,
                    row_id,
                    field_id,
                    content,
                };
                let _ = self
                    .block_manager
                    .update_cell(cell_changeset, make_row_from_row_rev)
                    .await?;
                Ok(())
            }
        }
    }

    pub async fn get_blocks(&self, block_ids: Option<Vec<String>>) -> FlowyResult<RepeatedGridBlock> {
        let block_snapshots = self.grid_block_snapshots(block_ids.clone()).await?;
        make_grid_blocks(block_ids, block_snapshots)
    }

    pub async fn get_block_meta_revs(&self) -> FlowyResult<Vec<Arc<GridBlockMetaRevision>>> {
        let block_meta_revs = self.grid_pad.read().await.get_block_meta_revs();
        Ok(block_meta_revs)
    }

    pub async fn delete_rows(&self, row_orders: Vec<Row>) -> FlowyResult<()> {
        let changesets = self.block_manager.delete_rows(row_orders).await?;
        for changeset in changesets {
            let _ = self.update_block(changeset).await?;
        }
        Ok(())
    }

    pub async fn get_grid_data(&self) -> FlowyResult<Grid> {
        let pad_read_guard = self.grid_pad.read().await;
        let field_orders = pad_read_guard
            .get_field_revs(None)?
            .iter()
            .map(GridField::from)
            .collect();
        let mut block_orders = vec![];
        for block_rev in pad_read_guard.get_block_meta_revs() {
            let row_orders = self.block_manager.get_row_orders(&block_rev.block_id).await?;
            let block_order = GridBlock {
                id: block_rev.block_id.clone(),
                rows: row_orders,
            };
            block_orders.push(block_order);
        }

        Ok(Grid {
            id: self.grid_id.clone(),
            fields: field_orders,
            blocks: block_orders,
        })
    }

    pub async fn get_grid_setting(&self) -> FlowyResult<GridSetting> {
        let read_guard = self.grid_pad.read().await;
        let grid_setting_rev = read_guard.get_grid_setting_rev();
        let field_revs = read_guard.get_field_revs(None)?;
        let grid_setting = make_grid_setting(grid_setting_rev, &field_revs);
        Ok(grid_setting)
    }

    pub async fn get_grid_filter(&self, layout_type: &GridLayoutType) -> FlowyResult<Vec<GridFilter>> {
        let read_guard = self.grid_pad.read().await;
        let layout_rev = layout_type.clone().into();
        match read_guard.get_filters(Some(&layout_rev), None) {
            Some(filter_revs) => Ok(filter_revs
                .iter()
                .map(|filter_rev| filter_rev.as_ref().into())
                .collect::<Vec<GridFilter>>()),
            None => Ok(vec![]),
        }
    }

    pub async fn update_grid_setting(&self, params: GridSettingChangesetParams) -> FlowyResult<()> {
        let filter_changeset = GridFilterChangeset::from(&params);
        let _ = self
            .modify(|grid_pad| Ok(grid_pad.update_grid_setting_rev(params)?))
            .await?;

        let filter_service = self.filter_service.clone();
        tokio::spawn(async move {
            filter_service.apply_changeset(filter_changeset).await;
        });
        Ok(())
    }

    pub async fn grid_block_snapshots(&self, block_ids: Option<Vec<String>>) -> FlowyResult<Vec<GridBlockSnapshot>> {
        let block_ids = match block_ids {
            None => self
                .grid_pad
                .read()
                .await
                .get_block_meta_revs()
                .iter()
                .map(|block_rev| block_rev.block_id.clone())
                .collect::<Vec<String>>(),
            Some(block_ids) => block_ids,
        };
        let snapshots = self.block_manager.get_block_snapshots(Some(block_ids)).await?;
        Ok(snapshots)
    }

    pub async fn move_item(&self, params: MoveItemParams) -> FlowyResult<()> {
        match params.ty {
            MoveItemType::MoveField => {
                self.move_field(&params.item_id, params.from_index, params.to_index)
                    .await
            }
            MoveItemType::MoveRow => self.move_row(&params.item_id, params.from_index, params.to_index).await,
        }
    }

    pub async fn move_field(&self, field_id: &str, from: i32, to: i32) -> FlowyResult<()> {
        let _ = self
            .modify(|grid_pad| Ok(grid_pad.move_field(field_id, from as usize, to as usize)?))
            .await?;
        if let Some((index, field_rev)) = self.grid_pad.read().await.get_field_rev(field_id) {
            let delete_field_order = GridField::from(field_id);
            let insert_field = IndexField::from_field_rev(field_rev, index);
            let notified_changeset = GridFieldChangeset {
                grid_id: self.grid_id.clone(),
                inserted_fields: vec![insert_field],
                deleted_fields: vec![delete_field_order],
                updated_fields: vec![],
            };

            let _ = self.notify_did_update_grid(notified_changeset).await?;
        }
        Ok(())
    }

    pub async fn move_row(&self, row_id: &str, from: i32, to: i32) -> FlowyResult<()> {
        let _ = self.block_manager.move_row(row_id, from as usize, to as usize).await?;
        Ok(())
    }

    pub async fn delta_bytes(&self) -> Bytes {
        self.grid_pad.read().await.delta_bytes()
    }

    pub async fn duplicate_grid(&self) -> FlowyResult<BuildGridContext> {
        let grid_pad = self.grid_pad.read().await;
        let original_blocks = grid_pad.get_block_meta_revs();
        let (duplicated_fields, duplicated_blocks) = grid_pad.duplicate_grid_block_meta().await;

        let mut blocks_meta_data = vec![];
        if original_blocks.len() == duplicated_blocks.len() {
            for (index, original_block_meta) in original_blocks.iter().enumerate() {
                let grid_block_meta_editor = self.block_manager.get_editor(&original_block_meta.block_id).await?;
                let duplicated_block_id = &duplicated_blocks[index].block_id;

                tracing::trace!("Duplicate block:{} meta data", duplicated_block_id);
                let duplicated_block_meta_data = grid_block_meta_editor.duplicate_block(duplicated_block_id).await;
                blocks_meta_data.push(duplicated_block_meta_data);
            }
        } else {
            debug_assert_eq!(original_blocks.len(), duplicated_blocks.len());
        }
        drop(grid_pad);

        Ok(BuildGridContext {
            field_revs: duplicated_fields.into_iter().map(Arc::new).collect(),
            blocks: duplicated_blocks,
            blocks_meta_data,
        })
    }

    async fn modify<F>(&self, f: F) -> FlowyResult<()>
    where
        F: for<'a> FnOnce(&'a mut GridRevisionPad) -> FlowyResult<Option<GridChangeset>>,
    {
        let mut write_guard = self.grid_pad.write().await;
        if let Some(changeset) = f(&mut *write_guard)? {
            let _ = self.apply_change(changeset).await?;
        }
        Ok(())
    }

    async fn apply_change(&self, change: GridChangeset) -> FlowyResult<()> {
        let GridChangeset { delta, md5 } = change;
        let user_id = self.user.user_id()?;
        let (base_rev_id, rev_id) = self.rev_manager.next_rev_id_pair();
        let delta_data = delta.to_delta_bytes();
        let revision = Revision::new(
            &self.rev_manager.object_id,
            base_rev_id,
            rev_id,
            delta_data,
            &user_id,
            md5,
        );
        let _ = self
            .rev_manager
            .add_local_revision(&revision, Box::new(GridRevisionCompactor()))
            .await?;
        Ok(())
    }

    async fn block_id(&self) -> FlowyResult<String> {
        match self.grid_pad.read().await.get_block_meta_revs().last() {
            None => Err(FlowyError::internal().context("There is no grid block in this grid")),
            Some(grid_block) => Ok(grid_block.block_id.clone()),
        }
    }

    #[tracing::instrument(level = "trace", skip_all, err)]
    async fn notify_did_insert_grid_field(&self, field_id: &str) -> FlowyResult<()> {
        if let Some((index, field_rev)) = self.grid_pad.read().await.get_field_rev(field_id) {
            let index_field = IndexField::from_field_rev(field_rev, index);
            let notified_changeset = GridFieldChangeset::insert(&self.grid_id, vec![index_field]);
            let _ = self.notify_did_update_grid(notified_changeset).await?;
        }
        Ok(())
    }

    #[tracing::instrument(level = "trace", skip_all, err)]
    async fn notify_did_update_grid_field(&self, field_id: &str) -> FlowyResult<()> {
        if let Some((_, field_rev)) = self
            .grid_pad
            .read()
            .await
            .get_field_rev(field_id)
            .map(|(index, field)| (index, field.clone()))
        {
            let updated_field = Field::from(field_rev);
            let notified_changeset = GridFieldChangeset::update(&self.grid_id, vec![updated_field.clone()]);
            let _ = self.notify_did_update_grid(notified_changeset).await?;

            send_dart_notification(field_id, GridNotification::DidUpdateField)
                .payload(updated_field)
                .send();
        }

        Ok(())
    }

    async fn notify_did_update_grid(&self, changeset: GridFieldChangeset) -> FlowyResult<()> {
        send_dart_notification(&self.grid_id, GridNotification::DidUpdateGridField)
            .payload(changeset)
            .send();
        Ok(())
    }
}

#[cfg(feature = "flowy_unit_test")]
impl GridRevisionEditor {
    pub fn rev_manager(&self) -> Arc<RevisionManager> {
        self.rev_manager.clone()
    }
}

pub struct GridPadBuilder();
impl RevisionObjectBuilder for GridPadBuilder {
    type Output = GridRevisionPad;

    fn build_object(object_id: &str, revisions: Vec<Revision>) -> FlowyResult<Self::Output> {
        let pad = GridRevisionPad::from_revisions(object_id, revisions)?;
        Ok(pad)
    }
}

struct GridRevisionCloudService {
    #[allow(dead_code)]
    token: String,
}

impl RevisionCloudService for GridRevisionCloudService {
    #[tracing::instrument(level = "trace", skip(self))]
    fn fetch_object(&self, _user_id: &str, _object_id: &str) -> FutureResult<Vec<Revision>, FlowyError> {
        FutureResult::new(async move { Ok(vec![]) })
    }
}

struct GridRevisionCompactor();
impl RevisionCompactor for GridRevisionCompactor {
    fn bytes_from_revisions(&self, revisions: Vec<Revision>) -> FlowyResult<Bytes> {
        let delta = make_delta_from_revisions::<PlainTextAttributes>(revisions)?;
        Ok(delta.to_delta_bytes())
    }
}

struct TypeOptionJsonDeserializer(FieldType);
impl JsonDeserializer for TypeOptionJsonDeserializer {
    fn deserialize(&self, type_option_data: Vec<u8>) -> CollaborateResult<String> {
        // The type_option_data sent from Dart is serialized by protobuf.
        let builder = type_option_builder_from_bytes(type_option_data, &self.0);
        let json = builder.entry().json_str();
        tracing::trace!("Deserialize type option data to: {}", json);
        Ok(json)
    }
}<|MERGE_RESOLUTION|>--- conflicted
+++ resolved
@@ -273,14 +273,8 @@
         let block_id = self.block_id().await?;
 
         // insert empty row below the row whose id is upper_row_id
-<<<<<<< HEAD
-        let row_rev_ctx = CreateRowRevisionBuilder::new(&field_revs).build();
-        let row_rev = make_row_rev_from_context(&block_id, row_rev_ctx);
+        let row_rev = RowRevisionBuilder::new(&field_revs).build(&block_id);
         let row_order = Row::from(&row_rev);
-=======
-        let row_rev = RowRevisionBuilder::new(&field_revs).build(&block_id);
-        let row_order = RowInfo::from(&row_rev);
->>>>>>> 70100cdd
 
         // insert the row
         let row_count = self.block_manager.create_row(&block_id, row_rev, start_row_id).await?;
@@ -291,22 +285,12 @@
         Ok(row_order)
     }
 
-<<<<<<< HEAD
-    pub async fn insert_rows(&self, contexts: Vec<CreateRowRevisionPayload>) -> FlowyResult<Vec<Row>> {
-        let block_id = self.block_id().await?;
-        let mut rows_by_block_id: HashMap<String, Vec<RowRevision>> = HashMap::new();
-        let mut row_orders = vec![];
-        for ctx in contexts {
-            let row_rev = make_row_rev_from_context(&block_id, ctx);
-            row_orders.push(Row::from(&row_rev));
-=======
-    pub async fn insert_rows(&self, row_revs: Vec<RowRevision>) -> FlowyResult<Vec<RowInfo>> {
+    pub async fn insert_rows(&self, row_revs: Vec<RowRevision>) -> FlowyResult<Vec<Row>> {
         let block_id = self.block_id().await?;
         let mut rows_by_block_id: HashMap<String, Vec<RowRevision>> = HashMap::new();
         let mut row_orders = vec![];
         for row_rev in row_revs {
-            row_orders.push(RowInfo::from(&row_rev));
->>>>>>> 70100cdd
+            row_orders.push(Row::from(&row_rev));
             rows_by_block_id
                 .entry(block_id.clone())
                 .or_insert_with(Vec::new)
