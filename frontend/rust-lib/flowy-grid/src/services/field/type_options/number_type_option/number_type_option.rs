use crate::entities::{FieldType, NumberFilterPB};
use crate::impl_type_option;
use crate::services::cell::{CellDataChangeset, CellDataDecoder, TypeCellData};
use crate::services::field::type_options::number_type_option::format::*;
use crate::services::field::{
    BoxTypeOptionBuilder, NumberCellData, StrCellData, TypeOption, TypeOptionBuilder, TypeOptionCellData,
    TypeOptionCellDataCompare, TypeOptionCellDataFilter, TypeOptionTransform,
};
use bytes::Bytes;
use fancy_regex::Regex;
use flowy_derive::ProtoBuf;
use flowy_error::FlowyResult;
use grid_rev_model::{FieldRevision, TypeOptionDataDeserializer, TypeOptionDataSerializer};
use lazy_static::lazy_static;
use rust_decimal::Decimal;
use serde::{Deserialize, Serialize};
use std::cmp::Ordering;
use std::default::Default;
use std::str::FromStr;

#[derive(Default)]
pub struct NumberTypeOptionBuilder(NumberTypeOptionPB);
impl_into_box_type_option_builder!(NumberTypeOptionBuilder);
impl_builder_from_json_str_and_from_bytes!(NumberTypeOptionBuilder, NumberTypeOptionPB);

impl NumberTypeOptionBuilder {
    pub fn name(mut self, name: &str) -> Self {
        self.0.name = name.to_string();
        self
    }

    pub fn set_format(mut self, format: NumberFormat) -> Self {
        self.0.set_format(format);
        self
    }

    pub fn scale(mut self, scale: u32) -> Self {
        self.0.scale = scale;
        self
    }

    pub fn positive(mut self, positive: bool) -> Self {
        self.0.sign_positive = positive;
        self
    }
}

impl TypeOptionBuilder for NumberTypeOptionBuilder {
    fn field_type(&self) -> FieldType {
        FieldType::Number
    }

    fn serializer(&self) -> &dyn TypeOptionDataSerializer {
        &self.0
    }
}

// Number
#[derive(Clone, Debug, Serialize, Deserialize, ProtoBuf)]
pub struct NumberTypeOptionPB {
    #[pb(index = 1)]
    pub format: NumberFormat,

    #[pb(index = 2)]
    pub scale: u32,

    #[pb(index = 3)]
    pub symbol: String,

    #[pb(index = 4)]
    pub sign_positive: bool,

    #[pb(index = 5)]
    pub name: String,
}
impl_type_option!(NumberTypeOptionPB, FieldType::Number);

impl TypeOption for NumberTypeOptionPB {
    type CellData = StrCellData;
    type CellChangeset = NumberCellChangeset;
    type CellProtobufType = StrCellData;
    type CellFilter = NumberFilterPB;
}

impl TypeOptionCellData for NumberTypeOptionPB {
    fn convert_to_protobuf(&self, cell_data: <Self as TypeOption>::CellData) -> <Self as TypeOption>::CellProtobufType {
        cell_data
    }

    fn decode_type_option_cell_str(&self, cell_str: String) -> FlowyResult<<Self as TypeOption>::CellData> {
        Ok(cell_str.into())
    }
}

impl NumberTypeOptionPB {
    pub fn new() -> Self {
        Self::default()
    }

    pub(crate) fn format_cell_data(&self, s: &str) -> FlowyResult<NumberCellData> {
        match self.format {
            NumberFormat::Num => {
<<<<<<< HEAD
                let strnum = NUM_REGEX.replace_all(s, "");
                match Decimal::from_str(&strnum) {
                    Ok(value, ..) => Ok(NumberCellData::from_decimal(value)),
                    Err(_) => Ok(NumberCellData::new()),
=======
                if SCIENTIFIC_NOTATION_REGEX.is_match(s).unwrap() {
                    match Decimal::from_scientific(&s.to_lowercase()) {
                        Ok(value, ..) => Ok(NumberCellData::from_decimal(value)),
                        Err(_) => Ok(NumberCellData::new()),
                    }
                } else {
                    let draw_numer_string = NUM_REGEX.replace_all(s, "");
                    let strnum = match draw_numer_string.matches(".").count() {
                        0 | 1 => draw_numer_string.to_string(),
                        _ => match EXTRACT_NUM_REGEX.captures(&draw_numer_string) {
                            Ok(captures) => match captures {
                                Some(capture) => capture[1].to_string(),
                                None => "".to_string(),
                            },
                            Err(_) => "".to_string(),
                        },
                    };
                    match Decimal::from_str(&strnum) {
                        Ok(value, ..) => Ok(NumberCellData::from_decimal(value)),
                        Err(_) => Ok(NumberCellData::new()),
                    }
>>>>>>> 9215f518
                }
            }
            _ => NumberCellData::from_format_str(s, self.sign_positive, &self.format),
        }
    }

    pub fn set_format(&mut self, format: NumberFormat) {
        self.format = format;
        self.symbol = format.symbol();
    }
}

pub(crate) fn strip_currency_symbol<T: ToString>(s: T) -> String {
    let mut s = s.to_string();
    for symbol in CURRENCY_SYMBOL.iter() {
        if s.starts_with(symbol) {
            s = s.strip_prefix(symbol).unwrap_or("").to_string();
            break;
        }
    }
    s
}

impl TypeOptionTransform for NumberTypeOptionPB {}

impl CellDataDecoder for NumberTypeOptionPB {
    fn decode_cell_str(
        &self,
        cell_str: String,
        decoded_field_type: &FieldType,
        _field_rev: &FieldRevision,
    ) -> FlowyResult<<Self as TypeOption>::CellData> {
        if decoded_field_type.is_date() {
            return Ok(Default::default());
        }

        let str_cell_data = self.decode_type_option_cell_str(cell_str)?;
        let s = self.format_cell_data(&str_cell_data)?.to_string();
        Ok(s.into())
    }

    fn decode_cell_data_to_str(&self, cell_data: <Self as TypeOption>::CellData) -> String {
        match self.format_cell_data(&cell_data) {
            Ok(cell_data) => cell_data.to_string(),
            Err(_) => "".to_string(),
        }
    }
}

pub type NumberCellChangeset = String;

impl CellDataChangeset for NumberTypeOptionPB {
    fn apply_changeset(
        &self,
        changeset: <Self as TypeOption>::CellChangeset,
        _type_cell_data: Option<TypeCellData>,
    ) -> FlowyResult<(String, <Self as TypeOption>::CellData)> {
        let data = changeset.trim().to_string();
        let number_cell_data = self.format_cell_data(&data)?;

        match self.format {
<<<<<<< HEAD
            NumberFormat::Num => Ok((number_cell_data.to_string().into(), number_cell_data.to_string().into())),
=======
            NumberFormat::Num => Ok((number_cell_data.to_string(), number_cell_data.to_string().into())),
>>>>>>> 9215f518
            _ => Ok((data, number_cell_data.to_string().into())),
        }
    }
}

impl TypeOptionCellDataFilter for NumberTypeOptionPB {
    fn apply_filter(
        &self,
        filter: &<Self as TypeOption>::CellFilter,
        field_type: &FieldType,
        cell_data: &<Self as TypeOption>::CellData,
    ) -> bool {
        if !field_type.is_number() {
            return true;
        }
        match self.format_cell_data(cell_data) {
            Ok(cell_data) => filter.is_visible(&cell_data),
            Err(_) => true,
        }
    }
}

impl TypeOptionCellDataCompare for NumberTypeOptionPB {
    fn apply_cmp(
        &self,
        cell_data: &<Self as TypeOption>::CellData,
        other_cell_data: &<Self as TypeOption>::CellData,
    ) -> Ordering {
        cell_data.0.cmp(&other_cell_data.0)
    }
}
impl std::default::Default for NumberTypeOptionPB {
    fn default() -> Self {
        let format = NumberFormat::default();
        let symbol = format.symbol();
        NumberTypeOptionPB {
            format,
            scale: 0,
            symbol,
            sign_positive: true,
            name: "Number".to_string(),
        }
    }
}

lazy_static! {
    static ref NUM_REGEX: Regex = Regex::new(r"[^\d\.]").unwrap();
<<<<<<< HEAD
=======
}

lazy_static! {
    static ref SCIENTIFIC_NOTATION_REGEX: Regex = Regex::new(r"([+-]?\d*\.?\d+)e([+-]?\d+)").unwrap();
}

lazy_static! {
    static ref EXTRACT_NUM_REGEX: Regex = Regex::new(r"^(\d+\.\d+)(?:\.\d+)*$").unwrap();
>>>>>>> 9215f518
}<|MERGE_RESOLUTION|>--- conflicted
+++ resolved
@@ -100,12 +100,6 @@
     pub(crate) fn format_cell_data(&self, s: &str) -> FlowyResult<NumberCellData> {
         match self.format {
             NumberFormat::Num => {
-<<<<<<< HEAD
-                let strnum = NUM_REGEX.replace_all(s, "");
-                match Decimal::from_str(&strnum) {
-                    Ok(value, ..) => Ok(NumberCellData::from_decimal(value)),
-                    Err(_) => Ok(NumberCellData::new()),
-=======
                 if SCIENTIFIC_NOTATION_REGEX.is_match(s).unwrap() {
                     match Decimal::from_scientific(&s.to_lowercase()) {
                         Ok(value, ..) => Ok(NumberCellData::from_decimal(value)),
@@ -127,7 +121,6 @@
                         Ok(value, ..) => Ok(NumberCellData::from_decimal(value)),
                         Err(_) => Ok(NumberCellData::new()),
                     }
->>>>>>> 9215f518
                 }
             }
             _ => NumberCellData::from_format_str(s, self.sign_positive, &self.format),
@@ -189,11 +182,7 @@
         let number_cell_data = self.format_cell_data(&data)?;
 
         match self.format {
-<<<<<<< HEAD
-            NumberFormat::Num => Ok((number_cell_data.to_string().into(), number_cell_data.to_string().into())),
-=======
             NumberFormat::Num => Ok((number_cell_data.to_string(), number_cell_data.to_string().into())),
->>>>>>> 9215f518
             _ => Ok((data, number_cell_data.to_string().into())),
         }
     }
@@ -241,15 +230,6 @@
 
 lazy_static! {
     static ref NUM_REGEX: Regex = Regex::new(r"[^\d\.]").unwrap();
-<<<<<<< HEAD
-=======
-}
-
-lazy_static! {
     static ref SCIENTIFIC_NOTATION_REGEX: Regex = Regex::new(r"([+-]?\d*\.?\d+)e([+-]?\d+)").unwrap();
-}
-
-lazy_static! {
     static ref EXTRACT_NUM_REGEX: Regex = Regex::new(r"^(\d+\.\d+)(?:\.\d+)*$").unwrap();
->>>>>>> 9215f518
 }