--- conflicted
+++ resolved
@@ -17,15 +17,9 @@
     errors::{FlowyError, FlowyResult},
     module::{FolderCouldServiceV1, WorkspaceUser},
     services::{
-<<<<<<< HEAD
-        server::Server,
-        view::sql::{ViewTable, ViewTableChangeset, ViewTableSql},
-        TrashController, TrashEvent,
-=======
         persistence::{FolderPersistence, FolderPersistenceTransaction, ViewChangeset},
         TrashController,
         TrashEvent,
->>>>>>> 24c1817c
     },
 };
 use flowy_core_data_model::entities::share::{ExportData, ExportParams};
@@ -88,19 +82,6 @@
         Ok(view)
     }
 
-<<<<<<< HEAD
-    pub(crate) async fn create_view_on_local(&self, view: View) -> Result<(), FlowyError> {
-        let conn = &*self.database.db_connection()?;
-        let trash_can = self.trash_controller.clone();
-
-        conn.immediate_transaction::<_, FlowyError, _>(|| {
-            let belong_to_id = view.belong_to_id.clone();
-            let _ = self.save_view(view, conn)?;
-            let _ = notify_views_changed(&belong_to_id, trash_can, conn)?;
-
-            Ok(())
-        })?;
-=======
     #[tracing::instrument(level = "debug", skip(self, view_id, view_data), err)]
     pub(crate) async fn create_view_document_content(
         &self,
@@ -110,7 +91,6 @@
         if view_data.is_empty() {
             return Err(FlowyError::internal().context("The content of the view should not be empty"));
         }
->>>>>>> 24c1817c
 
         let delta_data = Bytes::from(view_data);
         let user_id = self.user.user_id()?;
@@ -261,25 +241,16 @@
         match KV::get_str(LATEST_VIEW_ID) {
             None => Ok(None),
             Some(view_id) => {
-<<<<<<< HEAD
-                let conn = self.database.db_connection()?;
-                let view_table = ViewTableSql::read_view(&view_id, &*conn)?;
-                Ok(Some(view_table.into()))
-            }
-=======
                 let view = self
                     .persistence
                     .begin_transaction(|transaction| transaction.read_view(&view_id))
                     .await?;
                 Ok(Some(view))
             },
->>>>>>> 24c1817c
         }
     }
 
-    pub(crate) fn set_latest_view(&self, view: &View) {
-        KV::set_str(LATEST_VIEW_ID, view.id.clone());
-    }
+    pub(crate) fn set_latest_view(&self, view: &View) { KV::set_str(LATEST_VIEW_ID, view.id.clone()); }
 }
 
 impl ViewController {
@@ -296,11 +267,11 @@
         let server = self.cloud_service.clone();
         tokio::spawn(async move {
             match server.update_view(&token, params).await {
-                Ok(_) => {}
+                Ok(_) => {},
                 Err(e) => {
                     // TODO: retry?
                     log::error!("Update view failed: {:?}", e);
-                }
+                },
             }
         });
         Ok(())
@@ -314,22 +285,6 @@
         // TODO: Retry with RetryAction?
         tokio::spawn(async move {
             match server.read_view(&token, params).await {
-<<<<<<< HEAD
-                Ok(Some(view)) => match pool.get() {
-                    Ok(conn) => {
-                        let view_table = ViewTable::new(view.clone());
-                        let result = ViewTableSql::create_view(view_table, &conn);
-                        match result {
-                            Ok(_) => {
-                                send_dart_notification(&view.id, WorkspaceNotification::ViewUpdated)
-                                    .payload(view.clone())
-                                    .send();
-                            }
-                            Err(e) => log::error!("Save view failed: {:?}", e),
-                        }
-                    }
-                    Err(e) => log::error!("Require db connection failed: {:?}", e),
-=======
                 Ok(Some(view)) => {
                     match persistence
                         .begin_transaction(|transaction| transaction.create_view(view.clone()))
@@ -342,9 +297,8 @@
                         },
                         Err(e) => log::error!("Save view failed: {:?}", e),
                     }
->>>>>>> 24c1817c
                 },
-                Ok(None) => {}
+                Ok(None) => {},
                 Err(e) => log::error!("Read view failed: {:?}", e),
             }
         });
@@ -388,31 +342,6 @@
 ) {
     match event {
         TrashEvent::NewTrash(identifiers, ret) => {
-<<<<<<< HEAD
-            let result = || {
-                let conn = &*db_result?;
-                let view_tables = read_view_tables(identifiers, conn)?;
-                for view_table in view_tables {
-                    let _ = notify_views_changed(&view_table.belong_to_id, trash_can.clone(), conn)?;
-                    notify_dart(view_table, WorkspaceNotification::ViewDeleted);
-                }
-                Ok::<(), FlowyError>(())
-            };
-            let _ = ret.send(result()).await;
-        }
-        TrashEvent::Putback(identifiers, ret) => {
-            let result = || {
-                let conn = &*db_result?;
-                let view_tables = read_view_tables(identifiers, conn)?;
-                for view_table in view_tables {
-                    let _ = notify_views_changed(&view_table.belong_to_id, trash_can.clone(), conn)?;
-                    notify_dart(view_table, WorkspaceNotification::ViewRestored);
-                }
-                Ok::<(), FlowyError>(())
-            };
-            let _ = ret.send(result()).await;
-        }
-=======
             let result = persistence
                 .begin_transaction(|transaction| {
                     let views = read_local_views_with_transaction(identifiers, &transaction)?;
@@ -438,7 +367,6 @@
                 .await;
             let _ = ret.send(result).await;
         },
->>>>>>> 24c1817c
         TrashEvent::Delete(identifiers, ret) => {
             let result = persistence
                 .begin_transaction(|transaction| {
@@ -455,18 +383,10 @@
                     }
 
                     Ok(())
-<<<<<<< HEAD
-                })?;
-                Ok::<(), FlowyError>(())
-            };
-            let _ = ret.send(result()).await;
-        }
-=======
                 })
                 .await;
             let _ = ret.send(result).await;
         },
->>>>>>> 24c1817c
     }
 }
 
@@ -494,7 +414,7 @@
 ) -> FlowyResult<()> {
     let repeated_view = read_belonging_views_on_local(belong_to_id, trash_controller.clone(), transaction)?;
     tracing::Span::current().record("view_count", &format!("{}", repeated_view.len()).as_str());
-    send_dart_notification(belong_to_id, WorkspaceNotification::AppViewsChanged)
+    send_dart_notification(&belong_to_id, WorkspaceNotification::AppViewsChanged)
         .payload(repeated_view)
         .send();
     Ok(())
