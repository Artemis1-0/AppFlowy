use crate::{
    controller::FolderManager,
    entities::{
        app::{App, AppId, CreateAppParams, UpdateAppParams},
        trash::{RepeatedTrash, RepeatedTrashId},
        view::{CreateViewParams, RepeatedViewId, UpdateViewParams, View, ViewId},
        workspace::{CreateWorkspaceParams, RepeatedWorkspace, UpdateWorkspaceParams, Workspace, WorkspaceId},
    },
    errors::FlowyError,
    event::WorkspaceEvent,
<<<<<<< HEAD
    event_handler::*,
    services::{
        app::event_handler::*, server::construct_workspace_server, trash::event_handler::*, view::event_handler::*,
        workspace::event_handler::*, AppController, TrashController, ViewController, WorkspaceController,
    },
=======
    services::{app::event_handler::*, trash::event_handler::*, view::event_handler::*, workspace::event_handler::*},
>>>>>>> 24c1817c
};
use flowy_database::DBConnection;

use lib_dispatch::prelude::*;
use lib_infra::future::FutureResult;
use lib_sqlite::ConnectionPool;
use std::sync::Arc;

pub trait WorkspaceDeps: WorkspaceUser + WorkspaceDatabase {}

pub trait WorkspaceUser: Send + Sync {
    fn user_id(&self) -> Result<String, FlowyError>;
    fn token(&self) -> Result<String, FlowyError>;
}

pub trait WorkspaceDatabase: Send + Sync {
    fn db_pool(&self) -> Result<Arc<ConnectionPool>, FlowyError>;

    fn db_connection(&self) -> Result<DBConnection, FlowyError> {
        let pool = self.db_pool()?;
        let conn = pool.get().map_err(|e| FlowyError::internal().context(e))?;
        Ok(conn)
    }
}

pub fn create(folder: Arc<FolderManager>) -> Module {
    let mut module = Module::new()
        .name("Flowy-Workspace")
        .data(folder.workspace_controller.clone())
        .data(folder.app_controller.clone())
        .data(folder.view_controller.clone())
        .data(folder.trash_controller.clone())
        .data(folder.clone());

    module = module
        .event(WorkspaceEvent::CreateWorkspace, create_workspace_handler)
        .event(WorkspaceEvent::ReadCurWorkspace, read_cur_workspace_handler)
        .event(WorkspaceEvent::ReadWorkspaces, read_workspaces_handler)
        .event(WorkspaceEvent::OpenWorkspace, open_workspace_handler)
        .event(WorkspaceEvent::ReadWorkspaceApps, read_workspace_apps_handler);

    module = module
        .event(WorkspaceEvent::CreateApp, create_app_handler)
        .event(WorkspaceEvent::ReadApp, read_app_handler)
        .event(WorkspaceEvent::UpdateApp, update_app_handler)
        .event(WorkspaceEvent::DeleteApp, delete_app_handler);

    module = module
        .event(WorkspaceEvent::CreateView, create_view_handler)
        .event(WorkspaceEvent::ReadView, read_view_handler)
        .event(WorkspaceEvent::UpdateView, update_view_handler)
        .event(WorkspaceEvent::DeleteView, delete_view_handler)
        .event(WorkspaceEvent::DuplicateView, duplicate_view_handler)
        .event(WorkspaceEvent::OpenDocument, open_document_handler)
        .event(WorkspaceEvent::CloseView, close_view_handler)
        .event(WorkspaceEvent::ApplyDocDelta, document_delta_handler);

    module = module
        .event(WorkspaceEvent::ReadTrash, read_trash_handler)
        .event(WorkspaceEvent::PutbackTrash, putback_trash_handler)
        .event(WorkspaceEvent::DeleteTrash, delete_trash_handler)
        .event(WorkspaceEvent::RestoreAllTrash, restore_all_trash_handler)
        .event(WorkspaceEvent::DeleteAllTrash, delete_all_trash_handler);

    module = module.event(WorkspaceEvent::ExportDocument, export_handler);

    module
}

pub trait FolderCouldServiceV1: Send + Sync {
    fn init(&self);

    // Workspace
    fn create_workspace(&self, token: &str, params: CreateWorkspaceParams) -> FutureResult<Workspace, FlowyError>;

    fn read_workspace(&self, token: &str, params: WorkspaceId) -> FutureResult<RepeatedWorkspace, FlowyError>;

    fn update_workspace(&self, token: &str, params: UpdateWorkspaceParams) -> FutureResult<(), FlowyError>;

    fn delete_workspace(&self, token: &str, params: WorkspaceId) -> FutureResult<(), FlowyError>;

    // View
    fn create_view(&self, token: &str, params: CreateViewParams) -> FutureResult<View, FlowyError>;

    fn read_view(&self, token: &str, params: ViewId) -> FutureResult<Option<View>, FlowyError>;

    fn delete_view(&self, token: &str, params: RepeatedViewId) -> FutureResult<(), FlowyError>;

    fn update_view(&self, token: &str, params: UpdateViewParams) -> FutureResult<(), FlowyError>;

    // App
    fn create_app(&self, token: &str, params: CreateAppParams) -> FutureResult<App, FlowyError>;

    fn read_app(&self, token: &str, params: AppId) -> FutureResult<Option<App>, FlowyError>;

    fn update_app(&self, token: &str, params: UpdateAppParams) -> FutureResult<(), FlowyError>;

    fn delete_app(&self, token: &str, params: AppId) -> FutureResult<(), FlowyError>;

    // Trash
    fn create_trash(&self, token: &str, params: RepeatedTrashId) -> FutureResult<(), FlowyError>;

    fn delete_trash(&self, token: &str, params: RepeatedTrashId) -> FutureResult<(), FlowyError>;

    fn read_trash(&self, token: &str) -> FutureResult<RepeatedTrash, FlowyError>;
}

pub trait FolderCouldServiceV2: Send + Sync {}<|MERGE_RESOLUTION|>--- conflicted
+++ resolved
@@ -8,15 +8,7 @@
     },
     errors::FlowyError,
     event::WorkspaceEvent,
-<<<<<<< HEAD
-    event_handler::*,
-    services::{
-        app::event_handler::*, server::construct_workspace_server, trash::event_handler::*, view::event_handler::*,
-        workspace::event_handler::*, AppController, TrashController, ViewController, WorkspaceController,
-    },
-=======
     services::{app::event_handler::*, trash::event_handler::*, view::event_handler::*, workspace::event_handler::*},
->>>>>>> 24c1817c
 };
 use flowy_database::DBConnection;
 
